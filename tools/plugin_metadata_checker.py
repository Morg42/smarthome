--- conflicted
+++ resolved
@@ -32,11 +32,7 @@
 import os
 import argparse
 
-<<<<<<< HEAD
-VERSION = '1.8.0'
-=======
 VERSION = '1.8.2'
->>>>>>> 8b34cd81
 
 start_dir = os.getcwd()
 
@@ -80,9 +76,12 @@
         if entry[0] in ['.' ,'_']:
             plglist.remove(entry)
     for entry in plglist:
-        if entry[0] in ['.' ,'_']:
+        if entry.lower().endswith('.md') or entry.lower().endswith('.rst'):
             plglist.remove(entry)
-    return plglist
+    #for entry in plglist:
+    #    if entry[0] in ['.' ,'_']:
+    #        plglist.remove(entry)
+    return sorted(plglist)
 
 
 def get_plugintype(plgName):
@@ -630,7 +629,7 @@
     print(disp_str)
 
 
-def check_metadata(plg, with_description, check_quiet=False, only_inc=False, list_classic=False, pluginsdirectory=None):
+def check_metadata(plg, with_description, check_quiet=False, only_inc=False, list_classic=False, pluginsdirectory=None, suppress_summery=False):
 
     global errors, warnings, hints, quiet
     quiet = check_quiet
@@ -656,7 +655,8 @@
 
     # Checking global metadata
     if metadata.get('plugin', None) == None:
-        disp_error("No global metadata defined", "Make sure to create a section 'plugin' and fill it with the necessary entries", "Take a look at https://www.smarthomeng.de/developer/development_plugin/plugin_metadata.html")
+        disp_error("No global metadata defined", "Make sure to create a section 'plugin' and fill it with the necessary entries", "Take a look at the plugin development documentation of SmartHomeNG")
+        return
     else:
         if metadata['plugin'].get('version', None) == None:
             disp_error('No version number given', "Add 'version:' to the plugin section")
@@ -790,11 +790,12 @@
         else:
             res = 'TO DOs'
         if check_quiet:
-            if not(only_inc) or (only_inc and (errors!=0 or warnings!=0 or hints!=0 or state == '-')):
-                if state == 'qa-passed':
-                    state = 'qa-pass'
-                summary = "{:<8.8} {:<7.7} {:<5.5} {:<8.8} {:<7.7} {}".format(res, state, plg_type, str(errors), str(warnings), str(hints))
-                print('{plugin:<14.14} {summary:<60.60}'.format(plugin=plg, summary=summary))
+            if not suppress_summery:
+                if not(only_inc) or (only_inc and (errors!=0 or warnings!=0 or hints!=0 or state == '-')):
+                    if state == 'qa-passed':
+                        state = 'qa-pass'
+                    summary = "{:<8.8} {:<7.7} {:<5.5} {:<8.8} {:<7.7} {}".format(res, state, plg_type, str(errors), str(warnings), str(hints))
+                    print('{plugin:<14.14} {summary:<60.60}'.format(plugin=plg, summary=summary))
         else:
             if errors == 0 and warnings == 0 and hints == 0:
                 print_errorcount('Metadata is complete', errors, warnings, hints)
@@ -918,7 +919,7 @@
 
     os.chdir(pluginabsdirectory)
 
-    check_metadata(plg, quiet)
+    check_metadata(plg, False, check_quiet=quiet, suppress_summery=quiet)
     return
 
 
