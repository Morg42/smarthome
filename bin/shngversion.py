--- conflicted
+++ resolved
@@ -30,17 +30,12 @@
 # Update auf 1.4a wg. Kennzeichnung des Stands als "nach dem v1.4 Release"
 # Update auf 1.4b wg. Kennzeichnung des Stands als "nach dem v1.4.1 Release"
 # Update auf 1.4.2
-<<<<<<< HEAD
-
-shNG_version = '1.4.2'
-=======
 # Update auf 1.4c wg. Kennzeichnung des Stands als "nach dem v1.4.2 Release"
 # Update auf 1.4d wg. SmartPlugin Anpassung (get_configname())"
 # Update auf 1.4e wg. lib.item Anpassung (trigger_condition)"
 # Update auf 1.5  wg. Release"
 
 shNG_version = '1.5'
->>>>>>> 7860d22c
 
 # ---------------------------------------------------------------------------------
 FileBASE = None
