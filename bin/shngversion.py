--- conflicted
+++ resolved
@@ -63,16 +63,11 @@
 # Update auf 1.7.2c wg. SmartPlugin Erweiterung: Update etc/plugin.yaml section
 
 # Update auf 1.8    wg. Release
-<<<<<<< HEAD
-
-shNG_version = '1.8.0'
-=======
 # Update auf 1.8a   wg. Kennzeichnung des Stands als "nach dem v1.8 Release"
 
 # Update auf 1.8.1  wg. Release
 
 shNG_version = '1.8.1'
->>>>>>> ee78692f
 shNG_branch = 'master'
 
 # ---------------------------------------------------------------------------------
