#!/usr/bin/env python3
# vim: set encoding=utf-8 tabstop=4 softtabstop=4 shiftwidth=4 expandtab
#########################################################################
# Copyright 2011-2014 Marcus Popp                          marcus@popp.mx
# Copyright 2016-     Christian Strassburg            c.strassburg@gmx.de
# Copyright 2016-     Martin Sinn                           m.sinn@gmx.de
#########################################################################
#  This file is part of SmartHomeNG.
#  https://github.com/smarthomeNG/smarthome
#
#  SmartHomeNG is free software: you can redistribute it and/or modify
#  it under the terms of the GNU General Public License as published by
#  the Free Software Foundation, either version 3 of the License, or
#  (at your option) any later version.
#
#  SmartHomeNG is distributed in the hope that it will be useful,
#  but WITHOUT ANY WARRANTY; without even the implied warranty of
#  MERCHANTABILITY or FITNESS FOR A PARTICULAR PURPOSE.  See the
#  GNU General Public License for more details.
#
#  You should have received a copy of the GNU General Public License
#  along with SmartHomeNG. If not, see <http://www.gnu.org/licenses/>.
#########################################################################

#####################################################################
# Check Python Version
#####################################################################
import sys
if sys.hexversion < 0x03030000:
    print("Sorry your python interpreter ({0}.{1}) is too old. Please update to 3.3 or newer.".format(sys.version_info[0], sys.version_info[1]))
    exit()

#####################################################################
# prevent user root
#####################################################################
import os
if not os.name == 'nt':
    # only check if we are not at windows systems
    if os.getegid() == 0:
        print("SmartHomeNG should not run as root")
        # exit()

#####################################################################
# Import Python Core Modules
#####################################################################
import argparse
import datetime
import gc
import locale
import logging
import logging.handlers
import logging.config
import shutil
import re
import signal
import subprocess
import threading
import time
import traceback
import psutil
#####################################################################
# Base
#####################################################################
BASE = os.path.sep.join(os.path.realpath(__file__).split(os.path.sep)[:-2])
sys.path.insert(0, BASE)
PIDFILE= os.path.join(BASE,'var','run','smarthome.pid')
#####################################################################
# Import 3rd Party Modules
#####################################################################
from dateutil.tz import gettz

#####################################################################
# Import SmartHomeNG Modules
#####################################################################
import lib.config
import lib.connection
import lib.daemon
import lib.item
import lib.log
import lib.logic
import lib.module
import lib.plugin
import lib.scene
import lib.scheduler
import lib.tools
import lib.utils
import lib.orb
import lib.shyaml

from lib.constants import (YAML_FILE, CONF_FILE, DEFAULT_FILE)

#####################################################################
# Globals
#####################################################################
MODE = 'default'
VERSION = '1.3c.'
TZ = gettz('UTC')
try:
    os.chdir(BASE)
    commit = subprocess.check_output(['git', 'describe', '--always'], stderr=subprocess.STDOUT).decode().strip('\n')
    VERSION += commit
    branch = subprocess.check_output(['git', 'rev-parse', '--abbrev-ref', 'HEAD'], stderr=subprocess.STDOUT).decode().strip('\n')
    if branch != 'master':
        VERSION += ".dev"
except Exception as e:
    print(e)
    VERSION += '0.man'


#####################################################################
# Classes
#####################################################################

class _LogHandler(logging.StreamHandler):
    def __init__(self, log):
        logging.StreamHandler.__init__(self)
        self._log = log

    def emit(self, record):
        timestamp = datetime.datetime.fromtimestamp(record.created, TZ)
        self._log.add([timestamp, record.threadName, record.levelname, record.message])


class SmartHome():
    """
    SmartHome ist the main class of SmartHomeNG. All other objects can be addressed relative to
    the main oject, which is an instance of this class. Mostly it is reffered to as ``sh``, ``_sh`` or ``smarthome``.
    """

    _base_dir = BASE
    base_dir = _base_dir     # for external modules using that var (backend, ...?)
    """
    **base_dir** is deprecated. Use method get_basedir() instead.
    """

    _etc_dir = os.path.join(_base_dir, 'etc')
    _var_dir = os.path.join(_base_dir, 'var')
    _lib_dir = os.path.join(_base_dir,'lib')
    _env_dir = os.path.join(_lib_dir, 'env' + os.path.sep)

    _module_conf_basename = os.path.join(_etc_dir,'module')
    _module_conf = ''	# is filled by module.py while reading the configuration file, needed by Backend plugin

    _plugin_conf_basename = os.path.join(_etc_dir,'plugin')
    _plugin_conf = ''	# is filled by plugin.py while reading the configuration file, needed by Backend plugin

    _env_logic_conf_basename = os.path.join( _env_dir ,'logic')
    _items_dir = os.path.join(_base_dir, 'items'+os.path.sep)
    _logic_conf_basename = os.path.join(_etc_dir, 'logic')
    _logic_dir = os.path.join(_base_dir, 'logics'+os.path.sep)
    _cache_dir = os.path.join(_var_dir,'cache'+os.path.sep)
    _log_conf_basename = os.path.join(_etc_dir,'logging')
    _smarthome_conf_basename = None
    _extern_conf_dir = BASE
    _log_buffer = 50
    __logs = {}
    __event_listeners = {}
    __all_listeners = []
    _use_modules = 'True'
    _modules = []
    _moduledict = {}
    _plugins = []
    __items = []
    __children = []
    __item_dict = {}
    _utctz = TZ
    _logger = logging.getLogger(__name__)
    _default_language = 'de'

    plugin_load_complete = False
    item_load_complete = False
    plugin_start_complete = False
    
    def __init__(self, extern_conf_dir=_base_dir):
        # set default timezone to UTC
        self._extern_conf_dir = extern_conf_dir
        global TZ
        self.tz = 'UTC'
        os.environ['TZ'] = self.tz
        self._tzinfo = TZ

        threading.currentThread().name = 'Main'
        self.alive = True
        self.version = VERSION
        self.connections = []

<<<<<<< HEAD
        self._etc_dir = os.path.join(self._extern_conf_dir, 'etc')
        self._items_dir = os.path.join(self._extern_conf_dir, 'items'+os.path.sep)
        self._logic_dir = os.path.join(self._extern_conf_dir, 'logics'+os.path.sep)
        self._smarthome_conf_basename = os.path.join(self._etc_dir,'smarthome')
        self._logic_conf_basename = os.path.join(self._etc_dir, 'logic')
        self._module_conf_basename = os.path.join(self._etc_dir,'module')
        self._plugin_conf_basename = os.path.join(self._etc_dir,'plugin')
        self._log_conf_basename = os.path.join(self._etc_dir,'logging')

        # check config files
        self.checkConfigFiles()

        if MODE == 'unittest':
            return
=======
        # check config files
        self.checkConfigFiles()
        
>>>>>>> 97e719e9
        # setup logging
        self.initLogging()
        self._logger.info("Using config dir: {}".format(self._extern_conf_dir))

        # Fork process and write pidfile
        if MODE == 'default':
            lib.daemon.daemonize(PIDFILE)

        # Add Signal Handling
        signal.signal(signal.SIGHUP, self.reload_logics)
        signal.signal(signal.SIGINT, self.stop)
        signal.signal(signal.SIGTERM, self.stop)

        #############################################################
        # Check Time
        while datetime.date.today().isoformat() < '2016-03-16':  # XXX update date
            time.sleep(5)
#            print("Waiting for updated time.")
            self._logger.info("Waiting for updated time.")

        #############################################################
        # Catching Exceptions
        sys.excepthook = self._excepthook

        #############################################################
        # Reading smarthome.yaml

        config = lib.config.parse_basename(self._smarthome_conf_basename, configtype='SmartHomeNG')
        if config != {}:
            for attr in config:
                if not isinstance(config[attr], dict):  # ignore sub items
                    vars(self)['_' + attr] = config[attr]
            del(config)  # clean up
        
        if hasattr(self, '_module_paths'):
            sys.path.extend(self._module_paths if type(self._module_paths) is list else [self._module_paths])

        #############################################################
        # Setting debug level and adding memory handler
        self.initMemLog()

        #############################################################
        # Setting (local) tz if set in smarthome.conf
        if hasattr(self, '_tz'):
            tzinfo = gettz(self._tz)
            if tzinfo is not None:
                TZ = tzinfo
                self.tz = self._tz
                os.environ['TZ'] = self.tz
                self._tzinfo = TZ
            else:
                self._logger.warning("Problem parsing timezone: {}. Using UTC.".format(self._tz))
            del(self._tz, tzinfo)

        self._logger.warning("--------------------   Init SmartHomeNG {0}   --------------------".format(VERSION))
        self._logger.debug("Python {0}".format(sys.version.split()[0]))
        self._starttime = datetime.datetime.now()

        # test if a valid locale is set in the operating system
        if os.environ['LANG'].find('UTF-8') == -1:
            self._logger.error("Locale for the enviroment is not set to a valid value. Set the LANG environment variable to a value supporting UTF-8")
            
        #############################################################
        # Link Tools
        self.tools = lib.tools.Tools()

        #############################################################
        # Link Sun and Moon
        self.sun = False
        self.moon = False
        if lib.orb.ephem is None:
            self._logger.warning("Could not find/use ephem!")
        elif not hasattr(self, '_lon') and hasattr(self, '_lat'):
            self._logger.warning('No latitude/longitude specified => you could not use the sun and moon object.')
        else:
            if not hasattr(self, '_elev'):
                self._elev = None
            self.sun = lib.orb.Orb('sun', self._lon, self._lat, self._elev)
            self.moon = lib.orb.Orb('moon', self._lon, self._lat, self._elev)


    def get_defaultlanguage(self):
        """
        Returns the configured default language of SmartHomeNG
        """
        return self._default_language
        
        
    def set_defaultlanguage(self, language):
        """
        Returns the configured default language of SmartHomeNG
        """
        self._default_language = language
        
        
    def get_basedir(self):
        """
        Function to return the base directory of the running SmartHomeNG installation
        
        :return: Bas directory as an absolute path
        :rtype: str
        """
        return self._base_dir
        
        
    def get_confdir(self):
        """
        Function to return the config directory (that contain 'etc', 'logics' and 'items' subdirectories)
        
        :return: Config directory as an absolute path
        :rtype: str
        """
        return self._extern_conf_dir
        
        
    def getBaseDir(self):
        """
        Function to return the base directory of the running SmartHomeNG installation
        
        **getBaseDir()** is deprecated. Use method get_basedir() instead.

        :return: Bas directory as an absolute path
        :rtype: str
        """
        return self._base_dir
        
        
    def checkConfigFiles(self):
        """
        This function checks if the needed configuration files exist. It checks for CONF and YAML files. 
        If they dont exist, it is checked if a default configuration exist. If so, the default configuration
        is copied to corresponding configuration file.
        
        The check is done for the files that have to exist (with some content) or SmartHomeNG won't start:
        
        - smarthome.yaml / smarthome.conf
        - logging.yaml
        - plugin.yaml / plugin.conf
        - module.yaml / module.conf
        
        """
        configs = ['logging', 'smarthome', 'module', 'plugin']

        for c in configs:
            default = os.path.join(self._base_dir, 'etc', c + YAML_FILE + DEFAULT_FILE)
            conf_basename = os.path.join(self._etc_dir, c)
            if((c == 'logging' and not (os.path.isfile(conf_basename + YAML_FILE))) or
               (c != 'logging' and not (os.path.isfile(conf_basename + YAML_FILE)) and not (os.path.isfile(conf_basename + CONF_FILE)))):
                if os.path.isfile(default):
                    shutil.copy2(default, conf_basename + YAML_FILE)


    def initLogging(self):
        """
        This function initiates the logging for SmartHomeNG.
        """
        
        fo = open(self._log_conf_basename + YAML_FILE, 'r')
        doc = lib.shyaml.yaml_load(self._log_conf_basename + YAML_FILE, False)
        if doc == None:
            print()
            print("ERROR: Invalid logging configuration in file 'logging.yaml'")
            exit(1)
        logging.config.dictConfig(doc)
        fo.close()
        if MODE == 'interactive':  # remove default stream handler
            logging.getLogger().disabled = True
        elif MODE == 'debug':
            logging.getLogger().setLevel(logging.DEBUG)
        elif MODE == 'quiet':
            logging.getLogger().setLevel(logging.WARNING)
#       log_file.doRollover()


    def initMemLog(self):
        """
        This function initializes all needed datastructures to use the (old) memlog plugin
        """
        
        self.log = lib.log.Log(self, 'env.core.log', ['time', 'thread', 'level', 'message'], maxlen=self._log_buffer)
        _logdate = "%Y-%m-%d %H:%M:%S"
        _logformat = "%(asctime)s %(levelname)-8s %(threadName)-12s %(message)s"
        formatter = logging.Formatter(_logformat, _logdate)
        log_mem = _LogHandler(self.log)
        log_mem.setLevel(logging.WARNING)
        log_mem.setFormatter(formatter)
        logging.getLogger('').addHandler(log_mem)


    #################################################################
    # Process Methods
    #################################################################

    def start(self):
        """
        This function starts the threads of the main smarthome object.
        
        The main thread that is beeing started is called ``Main``
        """
        
        threading.currentThread().name = 'Main'

        #############################################################
        # Start Scheduler
        #############################################################
        self.scheduler = lib.scheduler.Scheduler(self)
        self.trigger = self.scheduler.trigger
        self.scheduler.start()

        #############################################################
        # Init Connections
        #############################################################
        self.connections = lib.connection.Connections()

        #############################################################
        # Init and start loadable Modules
        #############################################################
        if not(lib.utils.Utils.to_bool(self._use_modules) == False):
            self._logger.info("Init loadable Modules")
            self._modules = lib.module.Modules(self, configfile=self._module_conf_basename)
            self._modules.start()
        else:
            self._logger.info("Loadable Modules are disabled")

        #############################################################
        # Init Plugins
        #############################################################
        self._logger.info("Init Plugins")
        self._plugins = lib.plugin.Plugins(self, configfile=self._plugin_conf_basename)
        self.plugin_load_complete = True

        #############################################################
        # Init Items
        #############################################################
        self._logger.info("Start initialization of items")
        item_conf = None
        item_conf = lib.config.parse_itemsdir(self._env_dir, item_conf)
        item_conf = lib.config.parse_itemsdir(self._items_dir, item_conf)
        for attr, value in item_conf.items():
            if isinstance(value, dict):
                child_path = attr
                try:
                    child = lib.item.Item(self, self, child_path, value)
                except Exception as e:
                    self._logger.error("Item {}: problem creating: ()".format(child_path, e))
                else:
                    vars(self)[attr] = child
                    self.add_item(child_path, child)
                    self.__children.append(child)
        del(item_conf)  # clean up
        for item in self.return_items():
            item._init_prerun()
        for item in self.return_items():
            item._init_run()
        self.item_count = len(self.__items)
        self._logger.info("Items initialization finished, {} items loaded".format(self.item_count))
        self.item_load_complete = True
        
        #############################################################
        # Init Logics
        #############################################################
        self._logics = lib.logic.Logics(self, self._logic_conf_basename, self._env_logic_conf_basename)

        #############################################################
        # Init Scenes
        #############################################################
        lib.scene.Scenes(self)

        #############################################################
        # Start Connections
        #############################################################
        self.scheduler.add('sh.connections', self.connections.check, cycle=10, offset=0)

        #############################################################
        # Start Plugins
        #############################################################
        self._plugins.start()
        self.plugin_start_complete = True

        #############################################################
        # Execute Maintenance Method
        #############################################################
        self.scheduler.add('sh.garbage_collection', self._maintenance, prio=8, cron=['init', '4 2 * *'], offset=0)

        #############################################################
        # Main Loop
        #############################################################
        while self.alive:
            try:
                self.connections.poll()
            except Exception as e:
                self._logger.exception("Connection polling failed: {}".format(e))

    def stop(self, signum=None, frame=None):
        """
        This function is used to stop SmartHomeNG and all it's threads
        """
        
        self.alive = False
        self._logger.info("stop: Number of Threads: {}".format(threading.activeCount()))

        for item in self.__items:
            self.__item_dict[item]._fading = False
        try:
            self.scheduler.stop()
        except:
            pass

        try:
            self._plugins.stop()
        except:
            pass

        if not(lib.utils.Utils.to_bool(self._use_modules) == False):
            try:
                self._modules.stop()
            except:
                pass
                
        try:
            self.connections.close()
        except:
            pass

        for thread in threading.enumerate():
            if thread.name != 'Main':
                try:
                    thread.join(1)
                except Exception as e:
                    pass
    
        if threading.active_count() > 1:
            header_logged = False
            for thread in threading.enumerate():
                if thread.name != 'Main' and thread.name[0] !=  '_':
                    if not header_logged:
                        self._logger.warning("The following threads have not been terminated propperly by their plugins (please report to the plugin's author):")
                        header_logged = True
                    self._logger.warning("-Thread: {}, still alive".format(thread.name))
            if header_logged:
                self._logger.warning("SmartHomeNG stopped")
        else:
            self._logger.info("SmartHomeNG stopped")

        lib.daemon.remove_pidfile(PIDFILE)

        logging.shutdown()
        exit()


    def list_threads(self, txt):
    
        cp_threads = 0
        http_threads = 0
        for thread in threading.enumerate():
            if thread.name.find("CP Server") == 0:
                cp_threads += 1
            if thread.name.find("HTTPServer") == 0:
                http_threads +=1

        self._logger.info("list_threads: {} - Number of Threads: {} (CP Server={}, HTTPServer={}".format(txt, threading.activeCount(), cp_threads, http_threads))
        for thread in threading.enumerate():
            if thread.name.find("CP Server") != 0 and thread.name.find("HTTPServer") != 0:
                self._logger.info("list_threads: {} - Thread {}".format(txt, thread.name))
        return
        
        
    #################################################################
    # Item Methods
    #################################################################
    def __iter__(self):
        for child in self.__children:
            yield child


    def add_item(self, path, item):
        """
        Function to to add an item to the dictionary of items.
        If the path does not exist, it is created
        
        :param path: Path of the item
        :param item: The item itself
        :type path: str
        :type item: object
        """
        
        if path not in self.__items:
            self.__items.append(path)
        self.__item_dict[path] = item


    def return_item(self, string):
        """
        Function to return the item for a given path
        
        :param string: Path of the item to return
        :type string: str
        
        :return: Item
        :rtype: object
        """
        
        if string in self.__items:
            return self.__item_dict[string]


    def return_items(self):
        """"
        Function to return a list with all items
        
        :return: List of all items
        :rtype: list
        """
        
        for item in self.__items:
            yield self.__item_dict[item]


    def match_items(self, regex):
        """ 
        Function to match items against a regular expresseion
        
        :param regex: Regular expression to match items against
        :type regex: str
        
        :return: List of matching items
        :rtype: list
        """
        
        regex, __, attr = regex.partition(':')
        regex = regex.replace('.', '\.').replace('*', '.*') + '$'
        regex = re.compile(regex)
        attr, __, val = attr.partition('[')
        val = val.rstrip(']')
        if attr != '' and val != '':
            return [self.__item_dict[item] for item in self.__items if regex.match(item) and attr in self.__item_dict[item].conf and ((type(self.__item_dict[item].conf[attr]) in [list,dict] and val in self.__item_dict[item].conf[attr]) or (val == self.__item_dict[item].conf[attr]))]
        elif attr != '':
            return [self.__item_dict[item] for item in self.__items if regex.match(item) and attr in self.__item_dict[item].conf]
        else:
            return [self.__item_dict[item] for item in self.__items if regex.match(item)]


    def find_items(self, conf):
        """"
        Function to find items that match the specified configuration
        
        :param conf: Configuration to look for
        :type conf: str
        
        :return: list of matching items
        :rtype: list
        """
        
        for item in self.__items:
            if conf in self.__item_dict[item].conf:
                yield self.__item_dict[item]


    def find_children(self, parent, conf):
        """
        Function to find children with the specified configuration
        
        :param parent: parent item on which to start the search
        :param conf: Configuration to look for
        :type parent: str
        :type conf: str
        
        :return: list or matching child-items
        :rtype: list
        """
        
        children = []
        for item in parent:
            if conf in item.conf:
                children.append(item)
            children += self.find_children(item, conf)
        return children

    #################################################################
    # Module Methods
    #################################################################
    def return_modules(self):
        """
        Returns a list with the names of all loaded modules

        :return: list of module names
        :rtype: list
        """

#        for module_key in self._modules.key:
#            yield module_key
        l = []
        for module_key in self._moduledict.keys():
            l.append(module_key)
        return l


    def get_module(self, name):
        """
        Returns the module object for the module named by the parameter
        or None, if the named module is not loaded

        :param name: Name of the module to return
        :type name: str
        
        :return: list of module names
        :rtype: object
        """

        return self._moduledict.get(name)

    #################################################################
    # Plugin Methods
    #################################################################
    def return_plugins(self):
        """
        Returns a list with the instances of all loaded plugins

        :return: list of plugin names
        :rtype: list
        """

        for plugin in self._plugins:
            yield plugin

    #################################################################
    # Logic Methods
    #################################################################
    def reload_logics(self, signum=None, frame=None):
        """
        Function to reload all logics

        DEPRECATED - Use Logics.reload_logics() instead
        """
        self._logger.warning("Using deprecated function 'smarthome.reload_logics()', called by {} in class {} - use 'Logics.reload_logics()' instead".format(sys._getframe(1).f_code.co_name, sys._getframe(1).f_locals['self'].__class__.__name__))
        for logic in self._logics:
            self._logics[logic]._generate_bytecode()


    def return_logic(self, name):
        """
        Returns (the object of) one loaded logic with given name 

        DEPRECATED - Use Logics.return_logic() instead
        
        :param name: name of the logic to get
        :type name: str

        :return: object of the logic
        :rtype: object
        """
        self._logger.warning("Using deprecated function 'smarthome.return_logic()', called by {} in class {} - use 'Logics.return_logic()' instead".format(sys._getframe(1).f_code.co_name, sys._getframe(1).f_locals['self'].__class__.__name__))
        return self._logics[name]


    def return_logics(self):
        """
        Returns a list with the names of all loaded logics

        DEPRECATED - Use Logics.return_loaded_logics() instead

        :return: list of logic names
        :rtype: list
        """
        self._logger.warning("Using deprecated function 'smarthome.return_logics()', called by {} in class {} - use 'Logics.return_loaded_logics()' instead".format(sys._getframe(1).f_code.co_name, sys._getframe(1).f_locals['self'].__class__.__name__))
        for logic in self._logics:
            yield logic


    #################################################################
    # Log Methods
    #################################################################
    def add_log(self, name, log):
        """
        Function to add a log to the list of logs (deprecated? -> old logging?)
        
        :param name: Name of log
        :param log: Log object
        :type name: str
        :type log: object
        """
        
        self.__logs[name] = log

    def return_logs(self):
        """
        Function to the list of logs (deprecated? -> old logging?)
        
        :return: List of logs
        :rtype: list
        """
        
        return self.__logs


    #################################################################
    # Event Methods
    #################################################################
    def add_event_listener(self, events, method):
        """
        This Function adds listeners for a list of events. This function is called from
        plugins interfacing with visus (e.g. visu_websocket)
        
        :param events: List of events to add listeners for
        :param method: Method used by the visu-interface
        :type events: list
        :type method: object
        """
        
        for event in events:
            if event in self.__event_listeners:
                self.__event_listeners[event].append(method)
            else:
                self.__event_listeners[event] = [method]
        self.__all_listeners.append(method)


    def return_event_listeners(self, event='all'):
        """
        This function returns the listeners for a specified event.
        
        :param event: Name of the event or 'all' to return all listeners
        :type event: str
        
        :return: List of listeners
        :rtype: list
        """
        
        if event == 'all':
            return self.__all_listeners
        elif event in self.__event_listeners:
            return self.__event_listeners[event]
        else:
            return []


    #################################################################
    # Time Methods
    #################################################################
    def now(self):
        """
        Returns the actual time in a timezone aware format
        
        :return: Actual time for the local timezone
        :rtype: datetime
        """
        
        # tz aware 'localtime'
        return datetime.datetime.now(self._tzinfo)


    def tzinfo(self):
        """
        Returns the info about the actual local timezone
        
        :return: Timezone info
        :rtyye: str
        """

        return self._tzinfo


    def utcnow(self):
        """
        Returns the actual time in GMT
        
        :return: Actual time in GMT
        :rtyye: datetime
        """

        # tz aware utc time
        return datetime.datetime.now(self._utctz)


    def utcinfo(self):
        """
        Returns the info about the GMT timezone
        
        :return: Timezone info
        :rtype: str
        """

        return self._utctz


    def runtime(self):
        """
        Returns the uptime of SmartHomeNG
        
        :return: Uptime in days, hours, minutes and seconds
        :rtype: str
        """

        return datetime.datetime.now() - self._starttime
        

    #################################################################
    # Helper Methods
    #################################################################
    def _maintenance(self):
        self._logger.debug("_maintenace: Started")
        self._garbage_collection()
        references = sum(self._object_refcount().values())
        self._logger.debug("_maintenace: Object references: {}".format(references))

    def _excepthook(self, typ, value, tb):
        mytb = "".join(traceback.format_tb(tb))
        self._logger.error("Unhandled exception: {1}\n{0}\n{2}".format(typ, value, mytb))

    def _garbage_collection(self):
        c = gc.collect()
        self._logger.debug("Garbage collector: collected {0} objects.".format(c))


    # obsolete by utils.
    def string2bool(self, string):
        """
        This function is deprecated. Use ``lib.utils.Utils.to_bool(string)`` instead.
        
        :param string: string to convert
        :type string: str
        
        :return: Parameter converted to bool
        :rtype: bool
        """
        
        try:
            return lib.utils.Utils.to_bool(string)
        except Exception as e:
            return None


    def object_refcount(self):
        """
        Function to return the number of defined objects in SmartHomeNG
        
        :return: Number of objects
        :rtype: int
        """
        
        objects = self._object_refcount()
        objects = [(x[1], x[0]) for x in list(objects.items())]
        objects.sort(reverse=True)
        return objects


    def _object_refcount(self):
        objects = {}
        for module in list(sys.modules.values()):
            for sym in dir(module):
                try:
                    obj = getattr(module, sym)
                    if isinstance(obj, type):
                        objects[obj] = sys.getrefcount(obj)
                except:
                    pass
        return objects


#####################################################################
# Private Methods
#####################################################################

def _reload_logics():
    pid = lib.daemon.read_pidfile(PIDFILE)
    if pid:
        os.kill(pid, signal.SIGHUP)


#####################################################################
# Main
#####################################################################

if __name__ == '__main__':
    if locale.getdefaultlocale() == (None, None):
        locale.setlocale(locale.LC_ALL, 'C')
    else:
        locale.setlocale(locale.LC_ALL, '')

    # argument handling
    argparser = argparse.ArgumentParser()
    arggroup = argparser.add_mutually_exclusive_group()
    arggroup.add_argument('-v', '--verbose', help='DEPRECATED use logging.config (verbose (debug output) logging to the logfile)', action='store_true')
    arggroup.add_argument('-d', '--debug', help='stay in the foreground with verbose output', action='store_true')
    arggroup.add_argument('-i', '--interactive', help='open an interactive shell with tab completion and with verbose logging to the logfile', action='store_true')
    arggroup.add_argument('-l', '--logics', help='reload all logics', action='store_true')
    arggroup.add_argument('-s', '--stop', help='stop SmartHomeNG', action='store_true')
    arggroup.add_argument('-q', '--quiet', help='DEPRECATED use logging config (reduce logging to the logfile)', action='store_true')
    arggroup.add_argument('-V', '--version', help='show SmartHomeNG version', action='store_true')
    arggroup.add_argument('--start', help='start SmartHomeNG and detach from console (default)', default=True, action='store_true')
    argparser.add_argument('-c', '--config_dir', help='use external config dir (should contain "etc", "logics" and "items" subdirectories)')
    args = argparser.parse_args()

    extern_conf_dir = BASE
    if args.config_dir is not None:
        extern_conf_dir = os.path.normpath(args.config_dir)

    if args.interactive:
        MODE = 'interactive'
        import code
        import rlcompleter  # noqa
        try:
            import readline
        except:
            print("ERROR: module 'readline' is not installed. Without this module the interactive mode can't be used")
            exit(1)
        import atexit
        # history file
        histfile = os.path.join(os.environ['HOME'], '.history.python')
        try:
            readline.read_history_file(histfile)
        except IOError:
            pass
        atexit.register(readline.write_history_file, histfile)
        readline.parse_and_bind("tab: complete")
        sh = SmartHome(extern_conf_dir=extern_conf_dir)
        _sh_thread = threading.Thread(target=sh.start)
        _sh_thread.start()
        shell = code.InteractiveConsole(locals())
        shell.interact()
        exit(0)
    elif args.logics:
        _reload_logics()
        exit(0)
    elif args.version:
        print("{0}".format(VERSION))
        exit(0)
    elif args.stop:
        lib.daemon.kill(PIDFILE, 30)
        exit(0)
    elif args.debug:
        MODE = 'debug'
    elif args.quiet:
        pass
    elif args.verbose:
        pass

    # check for pid file
    if lib.daemon.check_sh_is_running(PIDFILE):
        print("SmartHomeNG already running with pid {}".format(lib.daemon.read_pidfile(PIDFILE)))
        print("Run 'smarthome.py -s' to stop it.")
        exit()
    if MODE == 'debug':
        lib.daemon.write_pidfile(psutil.Process().pid, PIDFILE)
    # Starting SmartHomeNG
    sh = SmartHome(extern_conf_dir=extern_conf_dir)
    sh.start()<|MERGE_RESOLUTION|>--- conflicted
+++ resolved
@@ -184,7 +184,6 @@
         self.version = VERSION
         self.connections = []
 
-<<<<<<< HEAD
         self._etc_dir = os.path.join(self._extern_conf_dir, 'etc')
         self._items_dir = os.path.join(self._extern_conf_dir, 'items'+os.path.sep)
         self._logic_dir = os.path.join(self._extern_conf_dir, 'logics'+os.path.sep)
@@ -199,11 +198,7 @@
 
         if MODE == 'unittest':
             return
-=======
-        # check config files
-        self.checkConfigFiles()
-        
->>>>>>> 97e719e9
+
         # setup logging
         self.initLogging()
         self._logger.info("Using config dir: {}".format(self._extern_conf_dir))
