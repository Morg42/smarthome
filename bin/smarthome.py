--- conflicted
+++ resolved
@@ -126,11 +126,8 @@
     __children = []
     __item_dict = {}
     _utctz = TZ
-<<<<<<< HEAD
     _dbapis = {}
-=======
     logger = logging.getLogger(__name__)
->>>>>>> 44f29261
 
     def __init__(self, smarthome_conf=BASE + '/etc/smarthome.conf'):
         # set default timezone to UTC
@@ -190,7 +187,7 @@
                 try:
                     self._dbapis[name] = __import__(package)
                 except ImportError as e:
-                    logger.error("DB-API import failed for \"{}\": {}".format(package, e))
+                    self.logger.error("DB-API import failed for \"{}\": {}".format(package, e))
         if 'sqlite' not in self._dbapis:
             self._dbapis['sqlite'] = __import__('sqlite3')
 
@@ -211,14 +208,9 @@
                 self.logger.warning("Problem parsing timezone: {}. Using UTC.".format(self._tz))
             del(self._tz, tzinfo)
 
-<<<<<<< HEAD
-        logger.info("Start SmartHome.py {0}".format(VERSION))
-        logger.debug("Python {0}".format(sys.version.split()[0]))
-        logger.debug("DB-APIs {0}".format(", ".join(["%s" % key for key in self._dbapis.keys()])))
-=======
         self.logger.info("Start SmartHome.py {0}".format(VERSION))
         self.logger.debug("Python {0}".format(sys.version.split()[0]))
->>>>>>> 44f29261
+        self.logger.debug("DB-APIs {0}".format(", ".join(["%s" % key for key in self._dbapis.keys()])))
         self._starttime = datetime.datetime.now()
 
         #############################################################
