--- conflicted
+++ resolved
@@ -50,10 +50,7 @@
 	@test ! -L "source/modules" && echo "creating a link to the module directory" && ln ../../../modules source/modules -s || echo "link to modules directory already exists"
 	@test ! -L "source/dev" && echo "creating a link to the dev directory" && ln ../../../dev source/dev -s || echo "link to dev directory already exists"
 	@echo
-<<<<<<< HEAD
-=======
 	@python3 -V
->>>>>>> 7860d22c
 	@python3 ../build_plugin_config_files.py de
 	@python3 ../build_plugin_rst_files.py de
 	@echo
