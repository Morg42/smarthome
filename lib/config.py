#!/usr/bin/env python3
# vim: set encoding=utf-8 tabstop=4 softtabstop=4 shiftwidth=4 expandtab
#########################################################################
# Copyright 2013 Marcus Popp                               marcus@popp.mx
# Copyright 2016 The SmartHomeNG team
#########################################################################
#  This file is part of SmartHomeNG.
#
#  SmartHomeNG is free software: you can redistribute it and/or modify
#  it under the terms of the GNU General Public License as published by
#  the Free Software Foundation, either version 3 of the License, or
#  (at your option) any later version.
#
#  SmartHomeNG is distributed in the hope that it will be useful,
#  but WITHOUT ANY WARRANTY; without even the implied warranty of
#  MERCHANTABILITY or FITNESS FOR A PARTICULAR PURPOSE.  See the
#  GNU General Public License for more details.
#
#  You should have received a copy of the GNU General Public License
#  along with SmartHomeNG. If not, see <http://www.gnu.org/licenses/>.
#########################################################################

"""
This library does the handling and parsing of the configuration of SmartHomeNG.


:Warning: This library is part of the core of SmartHomeNG. It **should not be called directly** from plugins!

"""

import copy
import logging
import collections
import keyword
import os

from lib.utils import Utils
import lib.shyaml as shyaml
from lib.constants import (YAML_FILE, CONF_FILE)
logger = logging.getLogger(__name__)

valid_item_chars = 'abcdefghijklmnopqrstuvwxyzABCDEFGHIJKLMNOPQRSTUVWXYZ0123456789_'
valid_attr_chars = 'abcdefghijklmnopqrstuvwxyzABCDEFGHIJKLMNOPQRSTUVWXYZ0123456789_@*'
digits = '0123456789'
reserved = ['set', 'get', 'property']

REMOVE_ATTR = 'attr'
REMOVE_PATH = 'path'

def parse_basename(basename, configtype=''):
    '''
    Load and parse a single configuration and merge it to the configuration tree
    The configuration is only specified by the basename.
    At the moment it looks for a .yaml file or a .conf file
    .yaml files take preference

    :param basename: Name of the configuration
    :param configtype: Optional string with config type (only used for log output)
    :type basename: str
    :type configtype: str

    :return: The resulting merged OrderedDict tree
    :rtype: OrderedDict

    '''
    config = parse(basename+YAML_FILE)
    if config == {}:
        config = parse(basename+CONF_FILE)
    if config == {}:
        if not (configtype == 'logics'):
            logger.critical("No file '{}.*' found with {} configuration".format(basename, configtype))
    return config


def parse_itemsdir(itemsdir, item_conf, addfilenames=False, struct_dict={}):
    '''
    Load and parse item configurations and merge it to the configuration tree
    The configuration is only specified by the name of the directory.
    At the moment it looks for .yaml files and a .conf files
    Both filetypes are read, even if they have the same basename

    :param itemsdir:      Name of folder containing the configuration files
    :param item_conf:     Optional OrderedDict tree, into which the configuration should be merged
    :param addfilenames:
    :param struct_dict:   dict with all defined structs (from /etc/structs.yaml and from loaded plugins)
    :type itemsdir:       str
    :type item_conf:      OrderedDict
    :type addfilenames:
    :type struct_dict:    dict / OrderedDict

    :return: The resulting merged OrderedDict tree
    :rtype: OrderedDict

    '''
    logger.info("parse_itemsdir: Beginning to parse items directory {}".format(itemsdir))
    for item_file in sorted(os.listdir(itemsdir)):
        if not item_file.startswith('.'):
            if item_file.endswith(CONF_FILE) or item_file.endswith(YAML_FILE):
                if item_file == 'logic'+YAML_FILE and itemsdir.find('lib/env/') > -1:
                    logger.info("parse_itemsdir: skipping logic definition file = {}".format( itemsdir+item_file ))
                else:
                    try:
                        item_conf = parse(itemsdir + item_file, item_conf, addfilenames, parseitems=True, struct_dict=struct_dict)
                    except Exception as e:
                        logger.exception("Problem reading {0}: {1}".format(item_file, e))
                        continue
    logger.info("parse_itemsdir: Finished parsing items directory {}".format(itemsdir))
    return item_conf


def parse(filename, config=None, addfilenames=False, parseitems=False, struct_dict={}):
    '''
    Load and parse a configuration file and merge it to the configuration tree
    Depending on the extension of the filename, the apropriate parser is called

    :param filename: Name of the configuration file
    :param config: Optional OrderedDict tree, into which the configuration should be merged

    :param struct_dict:   dict with all defined structs (from /etc/structs.yaml and from loaded plugins)
    :type filename: str
    :type config: OrderedDict

    :return: The resulting merged OrderedDict tree
    :rtype: OrderedDict

    '''
    if not filename.startswith('.'):
        if filename.endswith(YAML_FILE) and os.path.isfile(filename):
             return parse_yaml(filename, config, addfilenames, parseitems, struct_dict)
        elif filename.endswith(CONF_FILE) and os.path.isfile(filename):
            return parse_conf(filename, config)
    return {}


# --------------------------------------------------------------------------------------

def remove_keys(ydata, func, remove=[REMOVE_ATTR], level=0, msg=None, key_prefix=''):
    '''
    Removes given keys from a dict or OrderedDict structure

    :param ydata: configuration (sub)tree to work on
    :param func: the function to call to check for removal (Example: lambda k: k.startswith('comment'))
    :param level: optional subtree level (used for recursion)
    :type ydata: OrderedDict
    :type func: function
    :type level: int

    '''
    try:
        level_keys = list(ydata.keys())
        for key in level_keys:
            key_str = str(key)
            key_dict = type(ydata[key]).__name__ in ['dict','OrderedDict']
            if  not key_dict:
                key_remove = REMOVE_ATTR in remove and func(key_str)
            else:
                key_remove = REMOVE_PATH in remove and func(key_str)
            if key_remove:
                if msg:
                    logger.warn(msg.format(key_prefix+key_str))
                ydata.pop(key)
            elif key_dict:
                remove_keys(ydata[key], func, remove, level+1, msg, key_prefix+key_str+'.')
    except Exception as e:
        logger.error("Problem removing key from '{}', probably invalid YAML file: {}".format(str(ydata), e))



def remove_comments(ydata, filename=''):
    '''
    Removes comments from a dict or OrderedDict structure

    :param ydata: configuration (sub)tree to work on
    :type ydata: OrderedDict

    '''
    remove_keys(ydata, lambda k: k.startswith('comment'), [REMOVE_ATTR])


def remove_digits(ydata, filename=''):
    '''
    Removes keys starting with digits from a dict or OrderedDict structure

    :param ydata: configuration (sub)tree to work on
    :type ydata: OrderedDict

    '''
    remove_keys(ydata, lambda k: k[0] in digits, [REMOVE_ATTR, REMOVE_PATH], msg="Problem parsing '{}' in file '"+filename+"': item starts with digits")


def remove_reserved(ydata, filename=''):
    '''
    Removes keys that are reserved keywords from a dict or OrderedDict structure

    :param ydata: configuration (sub)tree to work on
    :type ydata: OrderedDict

    '''
    remove_keys(ydata, lambda k: k in reserved, [REMOVE_PATH], msg="Problem parsing '{}' in file '"+filename+"': item using reserved word set/get")


def remove_keyword(ydata, filename=''):
    '''
    Removes keys that are reserved Python keywords from a dict or OrderedDict structure

    :param ydata: configuration (sub)tree to work on
    :type ydata: OrderedDict

    '''
    remove_keys(ydata, lambda k: keyword.iskeyword(k), [REMOVE_PATH], msg="Problem parsing '{}' in file '"+filename+"': item using reserved Python keyword")


def remove_invalid(ydata, filename=''):
    '''
    Removes invalid chars in item from a dict or OrderedDict structure

    :param ydata: configuration (sub)tree to work on
    :type ydata: OrderedDict

    '''
    valid_chars = valid_item_chars + valid_attr_chars
    remove_keys(ydata, lambda k: True if True in [True for i in range(len(k)) if k[i] not in valid_chars] else False, [REMOVE_ATTR, REMOVE_PATH], msg="Problem parsing '{}' in file '"+filename+"': Invalid character. Valid characters are: " + str(valid_chars))


struct_merging_active = False
struct_merge_lists = True
special_listentry_found = False


def merge_structlists(l1, l2, key=''):

    if not struct_merging_active:
        global special_listentry_found
        # merge* or merge_unique*
        if (len(l1) > 0 and l1[0] == 'merge_unique*') and (len(l2) > 0 and l2[0] == 'merge_unique*'):
            #logger.warning("merge_structlists: both lists contains 'merge_unique*' - l1={}, l2={}, key={}".format(l1, l2, key))
            special_listentry_found = True
            l1 = list(collections.OrderedDict.fromkeys(l1))
            return l1

        if (len(l1) > 0 and l1[0] == 'merge*') and (len(l2) > 0 and l2[0] == 'merge*'):
            #logger.warning("merge_structlists: both lists contains 'merge*' - l1={}, l2={}, key={}".format(l1, l2, key))
            special_listentry_found = True
            return l1

        if (len(l2) > 0 and l2[0] == 'merge*'):
            #logger.warning("merge_structlists: list l2 contains 'merge*' - l1={}, l2={}, key={}".format(l1, l2, key))
            del l2[0]
            l1 = ['merge*'] + l1 + l2
            l2 = ['merge*'] + l2
            return l1

        if (len(l1) > 0 and l1[0] == 'merge*') or (len(l2) > 0 and l2[0] == 'merge*'):
            #logger.warning("merge_structlists: a list contains 'merge*' - l1={}, l2={}, key={}".format(l1, l2, key))
            pass
        return l2       # Last wins

    if not struct_merge_lists:
        #logger.warning("merge_structlists: Not merging lists, key '{}' value '{}' is ignored'".format(key, l2))
        return l1       # First wins
    else:
        if not isinstance(l1, list):
            l1 = [l1]
        if not isinstance(l2, list):
            l2 = [l2]
        return l1 + l2


def merge(source, destination, source_name='', dest_name='', filename=''):
    '''
    Merges an OrderedDict Tree into another one

    :param source: source tree to merge into another one
    :param destination: destination tree to merge into
    :type source: OrderedDict
    :type destination: OrderedDict

    :return: Merged configuration tree
    :rtype: OrderedDict

    :Example: Run me with nosetests --with-doctest file.py

    .. code-block:: python

        >>> a = { 'first' : { 'all_rows' : { 'pass' : 'dog', 'number' : '1' } } }
        >>> b = { 'first' : { 'all_rows' : { 'fail' : 'cat', 'number' : '5' } } }
        >>> merge(b, a) == { 'first' : { 'all_rows' : { 'pass' : 'dog', 'fail' : 'cat', 'number' : '5' } } }
        True

    '''
<<<<<<< HEAD
    try:
        for key, value in source.items():
=======
#    if struct_merging_active:
    if filename == 'test_struct.yaml':
        logger.warning("merge: source={}, destination={}, source_name={}, dest_name={}".format(dict(source), dict(destination), source_name, dest_name))
    for key, value in source.items():
        try:
>>>>>>> 35212e35
            if isinstance(value, collections.OrderedDict):
                # get node or create one
                node = destination.setdefault(key, collections.OrderedDict())
                if node == 'None':
                    destination[key] = value
                else:
                    merge(value, node, source_name, dest_name)
            else:
#                if struct_merging_active:
#                    logger.warning("merge: - value={}, destination.get(key, None)={}".format(value, destination.get(key, None)))
                if isinstance(value, list) or isinstance(destination.get(key, None), list):
                    if destination.get(key, None) is None:
                        destination[key] = value
                    else:
                        destination[key] = merge_structlists(destination[key], value, key)
                else:
                    # convert to string and remove newlines from multiline attributes
<<<<<<< HEAD
                    destination[key] = str(value).replace('\n','')
    except:
        logger.error("Problem merging subtrees, probably invalid YAML file")
=======
                    destination[key] = str(value).replace('\n', '')
                    # if destination.get(key, None) is None:
                    #     destination[key] = str(value).replace('\n', '')

                # if type(value).__name__ == 'list':
                #     destination[key] = value
                # else:
                #     # convert to string and remove newlines from multiline attributes
                #     destination[key] = str(value).replace('\n','')
#                if struct_merging_active:
#                    logger.warning("merge: - destination={}".format(dict(destination)))
        except Exception as e:
            logger.error("Problem merging subtrees (key={}), probably invalid YAML file '{}' with entry '{}'. Error: {}".format(key, source_name, destination, e))
>>>>>>> 35212e35

    return destination


#-------------------------------------------------------------------------------------
# Handling of structs while loading item tree from yaml files
#


def nested_get(input_dict, path):
    internal_dict_value = input_dict
    nested_key = path.split('.')
    for k in nested_key:
        internal_dict_value = internal_dict_value.get(k, None)
        if internal_dict_value is None:
            return None
    return internal_dict_value


def nested_put(output_dict, path, value):
    '''

    :param output_dict: dict structure to write to
    :param path: path to write to
    :param value: value to write to the nested key
    :return:
    '''
    internal_dict_value = output_dict
    nested_key = path.split('.')
    internal_last_dict_value = None
    # if struct_merging_active:
    #     logger.warning("nested_put: path = {}, value = {}  -  nested_key = {}".format(path, value, nested_key))
    #     logger.warning("nested_put: - output_dict = {}".format(dict(output_dict)))
    for k in nested_key:
        if internal_dict_value.get(k, None) is None:
            if isinstance(output_dict, collections.OrderedDict):
                internal_dict_value[k] = collections.OrderedDict()
            else:
                internal_dict_value[k] = {}
        internal_last_dict_value = internal_dict_value
        internal_dict_value = internal_dict_value.get(k, None)

    if internal_last_dict_value is not None:
        # if struct_merging_active:
        #     logger.warning("nested_put: - dest subtree = {}".format(dict(internal_last_dict_value[nested_key[len(nested_key)-1]])))
        #     logger.warning("nested_put: - merge struct = {}".format(dict(value)))

        #internal_last_dict_value[nested_key[len(nested_key)-1]] = value
        merge(value, internal_last_dict_value[nested_key[len(nested_key)-1]], 'struct-tree', 'sub-tree')

        # if struct_merging_active:
        #     logger.warning("nested_put: - dest result  = {}".format(dict(internal_last_dict_value[nested_key[len(nested_key)-1]])))

    # if struct_merging_active:
    #     logger.warning("nested_put: - internal_last_dict_value = {}".format(internal_last_dict_value))
    return


def search_for_struct_in_items(items, struct_dict, config, source_name='', parent='', level=0):
    """
    Test if the loaded file contains items with 'struct' attribute.

    This function is (recursively) called before merging the loaded file into the item tree

    :param items:        tree content of a single items.yaml file (or part of it during recursion)
    :param struct_dict:  dict with all defined structs (from /etc/structs.yaml and from loaded plugins)
    :param config:       tree, into which the configuration should be merged
    :param parent:
    :type items:         OrderedDict
    :type config:        OrderedDict
    :return: True, if a struct attribute was expanded
    """

    for key in items:
        value = items[key]
        if key == 'struct':
            # item is a struct
            struct_names = value
            # ensure, struct_names is a list
            if isinstance(struct_names, str):
                struct_names = [struct_names]

            instance = items.get('instance', '')
            template = collections.OrderedDict()

            global struct_merging_active
            struct_merging_active = True
            for struct_name in struct_names:
                wrk = struct_name.find('@')
                if wrk > -1:
                    add_struct_to_template(parent, struct_name[:wrk], template, struct_dict, struct_name[wrk+1:])
                else:
                    add_struct_to_template(parent, struct_name, template, struct_dict, instance)
            if template != {}:
                config = merge(template, config, source_name, 'Item-Tree')
            struct_merging_active = False

        else:
            #item is no struct
            if isinstance(value, collections.OrderedDict):
                # treat value as node
                if parent == '':
                    path = key
                else:
                    path = parent+'.'+key
                # test if a aub-item is a struct
                search_for_struct_in_items(value, struct_dict, config, source_name, parent=path, level=level+1)
                template = collections.OrderedDict()
                nested_put(template, path, value)
                config = merge(template, config, source_name, 'Item-Tree')

    return


def remove_special_listentries(config, filename=''):
    for k, v in config.items():
        if isinstance(v, dict):
            remove_special_listentries(v, filename)
        else:
            if isinstance(v, list):
                if len(v) > 0 and v[0] in ['merge*','merge_unique*']:
                    #logger.warning("remove_special_listentries: a list={} -> {} - {}".format(k, v, filename))
                    del v[0]

def set_attr_for_subtree(subtree, attr, value, indent=0):
    '''

    :param subtree: dict (subtree) to operate on
    :param attr: Attribute to set for every item
    :param value: Value to set the attribute to
    :param indent: indent level (only for debug-logging)

    :return:
    '''
    for k, v in subtree.items():
        if isinstance(v, dict):
            v[attr] = value
            spc = " " * 2 * indent
            logger.debug("set_attr_for_subtree:{} node: {} => {}".format(spc, k, v))
            set_attr_for_subtree(v, attr, value, indent+1)
    return


def add_struct_to_template(path, struct_name, template, struct_dict, instance):
    '''
    Add the referenced struct to the items_template subtree

    :param path: Path of the item which references a struct (template)
    :param struct_name: Name of the to use for the item
    :param template: Template dict to be merged into the item tree
    :param struct_dict:   dict with all defined structs (from /etc/structs.yaml and from loaded plugins)
    :param instance: For multi instance plugins: instance for which the items work (is derived from item with struct attribute)

    :return:
    '''
    struct = struct_dict.get(struct_name, None)
    if struct is None:
        # no struct/template with this name
        nf = collections.OrderedDict()
        nf['name'] = "ERROR: struct '" + struct_name+"' not found!"
        # nf['value'] = nf['name']
        nested_put(template, path, nf)
        logger.error("add_struct_to_template: Struct definition for '{}' not found (referenced in item {})".format(struct_name, path))
    else:
        # add struct/template to temporary item(template) tree
        nested_put(template, path, copy.deepcopy(struct))
        if instance != '' or True:
            # add instance to items added by template struct
            subtree = nested_get(template, path)
            # logger.info("add_struct_to_template: Adding 'instance: {}' to template for subtree '{}'".format(instance, path))
            # add instance name to attributes which carry '@instance'
            replace_struct_instance(path, subtree, instance)
        logger.debug("add_struct_to_template: struct_dict = {}".format(struct_dict))

    return


def replace_struct_instance(path, subtree, instance):
    """
    Replace the constant string '@instance' in attribute names with the real instance
    (or remove the constant string '@instance', if the struct has no instace reference)

    :param path:
    :param subtree:
    :param instance:
    :return:
    """
    keys = list(subtree.keys())
    # logger.info("replace_struct_instance: Setting  instance to {} for subtree {}".format(instance, subtree))
    for key in keys:
        # replace recursively
        if Utils.get_type(subtree[key]) == 'collections.OrderedDict':
            replace_struct_instance(path, subtree[key], instance)
        if key.endswith('@instance'):
            if instance == '':
                newkey = key[:-9]
            else:
                newkey = key[:-9] + '@' + instance
            logger.info("replace_struct_instance: - path {}: key '{}' --> newkey '{}'".format(path, key, newkey))
            subtree[newkey] = subtree.pop(key)
    # logger.info("replace_struct_instance: Done set instance to {} for subtree {}".format(instance, subtree))
    return


def parse_yaml(filename, config=None, addfilenames=False, parseitems=False, struct_dict={}):
    """
    Load and parse a yaml configuration file and merge it to the configuration tree

    :param filename: Name of the configuration file
    :param config: Optional OrderedDict tree, into which the configuration should be merged
    :param addfilenames: x
    :param parseitems: x
    :param struct_dict: dictionary with stuct definitions (templates) for reading item tree
    :type filename: str
    :type config: bool
    :type addfilenames: bool
    :type parseitems: bool
    :type struct_dict: dict

    :return: The resulting merged OrderedDict tree
    :rtype: OrderedDict


    The config file should stick to the following setup:

    .. code-block:: yaml

       firstlevel:
           attribute1: xyz
           attribute2: foo
           attribute3: bar

           secondlevel:
               attribute1: abc
               attribute2: bar
               attribute3: foo

               thirdlevel:
                   attribute1: def
                   attribute2: barfoo
                   attribute3: foobar

           anothersecondlevel:
               attribute1: and so on

    where firstlevel, secondlevel, thirdlevel and anothersecondlevel are defined as items and attribute are their respective attribute - value pairs

    Valid characters for the items are a-z and A-Z plus any digit and underscore as second or further characters.
    Valid characters for the attributes are the same as for an item plus @ and *

    """
    logger.debug("parse_yaml: Parsing file {}".format(os.path.basename(filename)))
    if config is None:
        config = collections.OrderedDict()

    items = shyaml.yaml_load(filename, ordered=True)
    if items is not None:
        remove_comments(items, filename)
        remove_digits(items, filename)
        remove_reserved(items, filename)
        remove_keyword(items, filename)
        remove_invalid(items, filename)

        if addfilenames:
            logger.debug("parse_yaml: Add filename = {} to items".format(os.path.basename(filename)))
            _add_filenames_to_config(items, os.path.basename(filename))

        if parseitems:
            # test if file contains 'struct' attribute and merge all items into config
            logger.debug("parse_yaml: Checking if file {} contains 'struct' attribute".format(os.path.basename(filename)))

            search_for_struct_in_items(items, struct_dict, config, os.path.basename(filename))

            global special_listentry_found
            if special_listentry_found:
                remove_special_listentries(config, os.path.basename(filename))
            special_listentry_found = False

        if not parseitems:
            # if not parsing items
            config = merge(items, config, os.path.basename(filename), 'Config-Tree')
    return config


def _add_filenames_to_config(items, filename, level=0):
    """
    Adds the name of the config file to the config items

    This routine is used to add the source filename to:
    - be able to display the file an item is defined in (backend page items)
    - to enable editing and storing back of item definitions

    This function calls itself recurselively

    """
    for attr, value in items.items():
        if isinstance(value, dict):
            child_path = dict(value)
            if (filename != ''):
                value['_filename'] = filename
            _add_filenames_to_config(child_path, filename, level+1)
    return


# --------------------------------------------------------------------------------------


def strip_quotes(string):
    """
    Strip single-quotes or double-quotes from string beggining and end

    :param string: String to strip the quotes from
    :type string: str

    :return: Stripped string
    :rtype: str

    """
    string = string.strip()
    if len(string) > 0:
        if string[0] in ['"', "'"]:  # check if string starts with ' or "
            if string[0] == string[-1]:  # and end with it
                if string.count(string[0]) == 2:  # if they are the only one
                    string = string[1:-1]  # remove them
    return string


def parse_conf(filename, config=None):
    """
    Load and parse a configuration file which is in the old .conf format of smarthome.py
    and merge it to the configuration tree

    :param filename: Name of the configuration file
    :param config: Optional OrderedDict tree, into which the configuration should be merged
    :type filename: str
    :type config: bool

    :return: The resulting merged OrderedDict tree
    :rtype: OrderedDict


    The config file should stick to the following setup:

    .. code-block:: ini

       [firstlevel]
           attribute1 = xyz
           attribute2 = foo
           attribute3 = bar

           [[secondlevel]]
               attribute1 = abc
               attribute2 = bar
               attribute3 = foo

               [[[thirdlevel]]]
                   attribute1 = def
                   attribute2 = barfoo
                   attribute3 = foobar

           [[anothersecondlevel]]
               attribute1 = and so on

    where firstlevel, secondlevel, thirdlevel and anothersecondlevel are defined as items and attribute are their respective attribute - value pairs

    Valid characters for the items are a-z and A-Z plus any digit and underscore as second or further characters.
    Valid characters for the attributes are the same as for an item plus @ and *

    """

    valid_set = set(valid_attr_chars)
    if config is None:
        config = collections.OrderedDict()
    item = config
    with open(filename, 'r', encoding='UTF-8') as f:
        linenu = 0
        parent = collections.OrderedDict()
        lines = iter(f.readlines())
        for raw in lines:
            linenu += 1
            line = raw.lstrip('\ufeff')  # remove BOM
            while line.rstrip().endswith('\\'):
                linenu += 1
                line = line.rstrip().rstrip('\\') + next(lines, '').lstrip()
            line = line.partition('#')[0].strip()
            if line is '':
                continue
            if line[0] == '[':  # item
                brackets = 0
                level = 0
                closing = False
                for index in range(len(line)):
                    if line[index] == '[' and not closing:
                        brackets += 1
                        level += 1
                    elif line[index] == ']':
                        closing = True
                        brackets -= 1
                    else:
                        closing = True
                        if line[index] not in valid_item_chars + "'":
                            logger.error("Problem parsing '{}' invalid character in line {}: {}. Valid characters are: {}".format(filename, linenu, line, valid_item_chars))
                            return config
                if brackets != 0:
                    logger.error("Problem parsing '{}' unbalanced brackets in line {}: {}".format(filename, linenu, line))
                    return config
                name = line.strip("[]")
                name = strip_quotes(name)

                if len(name) == 0:
                    logger.error("Problem parsing '{}' tried to use an empty item name in line {}: {}".format(filename, linenu, line))
                    return config
                elif name[0] in digits:
                    logger.error("Problem parsing '{}': item starts with digit '{}' in line {}: {}".format(filename, name[0], linenu, line))
                    return config
                elif name in reserved:
                    logger.error("Problem parsing '{}': item using reserved word set/get in line {}: {}".format(filename, linenu, line))
                    return config
                elif keyword.iskeyword(name):
                    logger.error("Problem parsing '{}': item using reserved Python keyword {} in line {}: {}".format(filename, name, linenu, line))
                    return config

                if level == 1:
                    if name not in config:
                        config[name] = collections.OrderedDict()
                    item = config[name]
                    parents = collections.OrderedDict()
                    parents[level] = item
                else:
                    if level - 1 not in parents:
                        logger.error("Problem parsing '{}' no parent item defined for item in line {}: {}".format(filename, linenu, line))
                        return config
                    parent = parents[level - 1]
                    if name not in parent:
                        parent[name] = collections.OrderedDict()
                    item = parent[name]
                    parents[level] = item

            else:  # attribute
                attr, __, value = line.partition('=')
                if not value:
                    continue
                attr = attr.strip()
                if not set(attr).issubset(valid_set):
                    logger.error("Problem parsing '{}' invalid character in line {}: {}. Valid characters are: {}".format(filename, linenu, attr, valid_attr_chars))
                    continue

                if len(attr) > 0:
                    if attr[0] in digits:
                        logger.error("Problem parsing '{}' attrib starts with a digit '{}' in line {}: {}.".format(filename, attr[0], linenu, attr ))
                        continue
                if '|' in value:
                    item[attr] = [strip_quotes(x) for x in value.split('|')]
                else:
                    item[attr] = strip_quotes(value)
        return config<|MERGE_RESOLUTION|>--- conflicted
+++ resolved
@@ -288,16 +288,12 @@
         True
 
     '''
-<<<<<<< HEAD
-    try:
-        for key, value in source.items():
-=======
+    
 #    if struct_merging_active:
     if filename == 'test_struct.yaml':
         logger.warning("merge: source={}, destination={}, source_name={}, dest_name={}".format(dict(source), dict(destination), source_name, dest_name))
     for key, value in source.items():
         try:
->>>>>>> 35212e35
             if isinstance(value, collections.OrderedDict):
                 # get node or create one
                 node = destination.setdefault(key, collections.OrderedDict())
@@ -315,11 +311,6 @@
                         destination[key] = merge_structlists(destination[key], value, key)
                 else:
                     # convert to string and remove newlines from multiline attributes
-<<<<<<< HEAD
-                    destination[key] = str(value).replace('\n','')
-    except:
-        logger.error("Problem merging subtrees, probably invalid YAML file")
-=======
                     destination[key] = str(value).replace('\n', '')
                     # if destination.get(key, None) is None:
                     #     destination[key] = str(value).replace('\n', '')
@@ -333,7 +324,6 @@
 #                    logger.warning("merge: - destination={}".format(dict(destination)))
         except Exception as e:
             logger.error("Problem merging subtrees (key={}), probably invalid YAML file '{}' with entry '{}'. Error: {}".format(key, source_name, destination, e))
->>>>>>> 35212e35
 
     return destination
 
