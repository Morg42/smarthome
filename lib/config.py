--- conflicted
+++ resolved
@@ -515,11 +515,6 @@
         logger.error(f"add_struct_to_item_template: Struct definition for '{struct_name}' not found (referenced in item {path})")
     else:
         # add struct/template to temporary item(template) tree
-<<<<<<< HEAD
-        # logger.debug(f"- add_struct_to_item_template: struct_dict = {dict(struct_dict)}")
-        # logger.debug(f"- add_struct_to_item_template: struct '{struct_name}' to item '{path}'")
-        nested_put(template, path, copy.deepcopy(struct))
-=======
         #logger.debug("- add_struct_to_item_template: struct_dict = {}".format(dict(struct_dict)))
         #logger.debug("- add_struct_to_item_template: struct '{}' to item '{}'".format(struct_name, path))
         tmp_struct = copy.deepcopy(struct)
@@ -530,7 +525,7 @@
                 del tmp_struct['name']
                 logger.debug(f'removed "name" attribute from struct {struct_name}')
         nested_put(template, path, tmp_struct)
->>>>>>> e7e83171
+
         if instance != '' or True:
             # add instance to items added by template struct
             subtree = nested_get(template, path)
