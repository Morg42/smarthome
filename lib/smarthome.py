--- conflicted
+++ resolved
@@ -512,18 +512,12 @@
         """
         if conf_basename == '':
             conf_basename = self._log_conf_basename
-<<<<<<< HEAD
-        #fo = open(conf_basename + YAML_FILE, 'r')
-        doc = lib.shyaml.yaml_load(conf_basename + YAML_FILE, True)
-        if doc is None:
-=======
         conf_dict = lib.shyaml.yaml_load(conf_basename + YAML_FILE, True)
 
         if not self.logs.configure_logging(conf_dict):
             #conf_basename = self._log_conf_basename + YAML_FILE + '.default'
             print(f"       Trying default logging configuration from:")
             print(f"       {conf_basename + YAML_FILE + '.default'}")
->>>>>>> dec8ea8b
             print()
             conf_dict = lib.shyaml.yaml_load(conf_basename + YAML_FILE + '.default', True)
             if not self.logs.configure_logging(conf_dict, 'logging.yaml.default'):
