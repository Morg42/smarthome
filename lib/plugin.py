#!/usr/bin/env python3
# vim: set encoding=utf-8 tabstop=4 softtabstop=4 shiftwidth=4 expandtab
#########################################################################
# Copyright 2016-       Martin Sinn                         m.sinn@gmx.de
# Copyright 2016        Christian Strassburg
# Copyright 2018        Stefan Widmer (smailee)
# Copyright 2011-2013   Marcus Popp                        marcus@popp.mx
#########################################################################
#  This file is part of SmartHomeNG
#
#  SmartHomeNG is free software: you can redistribute it and/or modify
#  it under the terms of the GNU General Public License as published by
#  the Free Software Foundation, either version 3 of the License, or
#  (at your option) any later version.
#
#  SmartHomeNG is distributed in the hope that it will be useful,
#  but WITHOUT ANY WARRANTY; without even the implied warranty of
#  MERCHANTABILITY or FITNESS FOR A PARTICULAR PURPOSE.  See the
#  GNU General Public License for more details.
#
#  You should have received a copy of the GNU General Public License
#  along with SmartHomeNG  If not, see <http://www.gnu.org/licenses/>.
##########################################################################

# TO DO
# - consolidate with module.py


"""
This library implements loading and starting of plugins of SmartHomeNG.

The methods of the class Plugins implement the API for plugins.
They can be used the following way: To call eg. **xxx()**, use the following syntax:

.. code-block:: python

        from lib.plugin import Plugins
        plugins = Plugins.get_instance()

        # to access a method (eg. xxx()):
        plugins.xxx()


:Warning: This library is part of the core of SmartHomeNG. It **should not be called directly** from plugins!

"""
import gc
import ctypes
import inspect
import sys

import json
import logging
import threading
import collections
import os.path		# until Backend is modified

from importlib import import_module, reload

from git import exc

import lib.config
import lib.translation as translation
from lib.model.smartplugin import SmartPlugin
from lib.constants import (KEY_CLASS_NAME, KEY_CLASS_PATH, KEY_INSTANCE, YAML_FILE, CONF_FILE, DIR_PLUGINS, PLUGIN_PARSE_ITEM)
from lib.metadata import Metadata

logger = logging.getLogger(__name__)


_plugins_instance = None    # Pointer to the initialized instance of the Plugins class (for use by static methods)
_SH = None


def namestr(obj, namespace):
    return [name for name in namespace if namespace[name] is obj]


class PyObject(ctypes.Structure):
    _fields_ = [("refcnt", ctypes.c_long)]


class Plugins():
    """
    Plugin loader Class. Parses config file and creates a worker thread for each plugin

    :param smarthome: Instance of the smarthome master-object
    :param configfile: Basename of the plugin configuration file
    :type samrthome: object
    :type configfile: str

    """

    _plugins = []
    _threads = []

    _plugindict = {}

    def __init__(self, smarthome, configfile: str):
        self._sh = smarthome
        self._configfile = configfile

        global _plugins_instance
        if _plugins_instance is not None:
            import inspect
            curframe = inspect.currentframe()
            calframe = inspect.getouterframes(curframe, 4)
            logger.critical(f"A second 'plugins' object has been created. There should only be ONE instance of class 'Plugins'!!! Called from: {calframe[1][1]} ({calframe[1][3]})")

        _plugins_instance = self

        # until Backend plugin is modified
        if os.path.isfile(configfile + YAML_FILE):
            self._plugin_conf_filename = configfile + YAML_FILE
        else:
            self._plugin_conf_filename = configfile + CONF_FILE
        smarthome._plugin_conf = self._plugin_conf_filename  # type: ignore

        # read plugin configuration (from etc/plugin.yaml)
        _conf = lib.config.parse_basename(configfile, configtype='plugin')
        if _conf == {}:
            return

        logger.info('Load plugins')
        self.threads_early = []
        self.threads_late = []

        # for every section (plugin) in the plugin.yaml file
        for plugin in _conf:
<<<<<<< HEAD
            logger.debug("Plugins, section: {}".format(plugin))
            plugin_name, self.meta = self._get_pluginname_and_metadata(plugin, _conf[plugin])
            self._sh.shng_status['details'] = plugin_name   # Namen des Plugins übertragen
            #self._sh.shng_status['details'] = plugin        # Namen der Plugin Section übertragen

            # test if plugin defines item attributes
            item_attributes = self.meta.itemdefinitions
            if item_attributes is not None:
                attribute_keys = list(item_attributes.keys())
                for attribute_name in attribute_keys:
                    self._sh.items.add_plugin_attribute(plugin_name, attribute_name, item_attributes[attribute_name])

            # test if plugin defines item attribute prefixes (e.g. stateengine)
            item_attribute_prefixes = self.meta.itemprefixdefinitions
            if item_attribute_prefixes is not None:
                attribute_prefixes_keys = list(item_attribute_prefixes.keys())
                for attribute_prefix in attribute_prefixes_keys:
                    #logger.warning(f"plugin_name={plugin_name}, attribute_prefix={attribute_prefix}, item_attribute_prefixes[attribute_prefix]={item_attribute_prefixes[attribute_prefix]}")
                    self._sh.items.add_plugin_attribute_prefix(plugin_name, attribute_prefix, item_attribute_prefixes[attribute_prefix])

            # Test if plugin defines item structs
            item_structs = self.meta.itemstructs
            if item_structs is not None:
                struct_keys = list(item_structs.keys())
                for struct_name in struct_keys:
                    self._sh.items.add_struct_definition(plugin_name, struct_name, item_structs[struct_name])
                    # add struct again for plugin "id", marked as optional
                    self._sh.items.add_struct_definition(plugin, struct_name, item_structs[struct_name], optional=True)
            # Test if plugin is disabled
            if str(_conf[plugin].get('plugin_enabled', None)).lower() == 'false':
                logger.info("Section {} (plugin_name {}) is disabled - Plugin not loaded".format(plugin, _conf[plugin].get('plugin_name', None)))
            elif self.meta.test_shngcompatibility() and self.meta.test_pythoncompatibility() and self.meta.test_sdpcompatibility():
                classname, classpath = self._get_classname_and_classpath(_conf[plugin], plugin_name)
                if (classname == '') and (classpath == ''):
                    logger.error("Plugins, section {}: plugin_name is not defined".format(plugin))
                elif classname == '':
                    logger.error("Plugins, section {}: class_name is not defined".format(plugin))
                elif classpath == '':
                    logger.error("Plugins, section {}: class_path is not defined".format(plugin))
                else:
                    args = self._get_conf_args(_conf[plugin])
#                    logger.warning("Plugin '{}' from section '{}': classname = {}, classpath = {}".format( str(classpath).split('.')[1], plugin, classname, classpath ) )
                    instance = self._get_instancename(_conf[plugin]).lower()
                    try:
                        plugin_version = self.meta.pluginsettings.get('version', 'ersion unknown')
                        plugin_version = 'v' + plugin_version
                    except Exception as e:
                        plugin_version = 'version unknown'
                    dummy = self._test_duplicate_pluginconfiguration(plugin, classname, instance)
                    os.chdir((self._sh._base_dir))
                    try:
                        plugin_thread = PluginWrapper(smarthome, plugin, classname, classpath, args, instance, self.meta, self._configfile)
                        if plugin_thread._init_complete is True:
                            try:
                                try:
                                    startorder = self.meta.pluginsettings.get('startorder', 'normal').lower()
                                except Exception as e:
                                    logger.warning(f"Plugin {str(classpath).split('.')[1]} error on getting startorder: {e}")
                                    startorder = 'normal'
                                self._plugins.append(plugin_thread.plugin)
                                # dict to get a handle to the plugin code by plugin name:
                                if self._plugindict.get(classpath.split('.')[1], None) is None:
                                    self._plugindict[classpath.split('.')[1]] = plugin_thread.plugin
                                self._plugindict[classpath.split('.')[1]+'#'+instance] = plugin_thread.plugin
                                if startorder == 'early':
                                    threads_early.append(plugin_thread)
                                elif startorder == 'late':
                                    threads_late.append(plugin_thread)
                                else:
                                    self._threads.append(plugin_thread)
                                if instance == '':
                                    logger.info(f"Initialized plugin '{str(classpath).split('.')[1]}' from section '{plugin}'")
                                else:
                                    logger.info(f"Initialized plugin '{str(classpath).split('.')[1]}' instance '{instance}' from section '{plugin}'")
                            except Exception as e:
                                logger.warning(f"Plugin '{str(classpath).split('.')[1]}' from section '{plugin}' not loaded - exception {e}" )
                    except Exception as e:
                        logger.exception(f"Plugin '{str(classpath).split('.')[1]}' {plugin_version} from section '{plugin}'\nException: {e}\nrunning SmartHomeNG {self._sh.version} / plugins {self._sh.plugins_version}")
=======
            logger.debug(f'Plugins, section: {plugin}')
            self.load_plugin(plugin, _conf[plugin])
>>>>>>> 6c371960

        # join the start_early and start_late lists with the main thread list
        self._threads = self.threads_early + self._threads + self.threads_late

        # cleanup early/late startup
        self.threads_early = self.threads_late = []

        logger.info('Load of plugins finished')
        del _conf  # clean up
        os.chdir((self._sh._base_dir))

        # Tests für logic-Parameter Metadaten
        self.logic_parameters = {}

        for i in range(0, len(self._plugins) - 1):

            if self._plugins[i]._metadata.logic_parameters is not None:
                for param in self._plugins[i]._metadata.logic_parameters:
                    logger.debug(f"Plugins.__init__: Plugin '{self._plugins[i]._shortname}' logic_param '{param}' = {json.loads(json.dumps(self._plugins[i]._metadata.logic_parameters[param]))}")
                    self.logic_parameters[param] = json.loads(json.dumps(self._plugins[i]._metadata.logic_parameters[param]))
                    self.logic_parameters[param]['plugin'] = self._plugins[i]._shortname


    def _get_pluginname_and_metadata(self, plg_section, plg_conf):
        """
        Return the actual plugin name and the metadata instance

        :param plg_conf: loaded section of the plugin.yaml for the actual plugin
        :type plg_conf: dict

        :return: plugin_name and metadata_instance
        :rtype: string, object
        """
        plugin_name = plg_conf.get('plugin_name', '').lower()
        plugin_version = plg_conf.get('plugin_version', '').lower()
        if plugin_version != '':
            plugin_version = '._pv_' + plugin_version.replace('.', '_')
        if plugin_name != '':
            meta = Metadata(self._sh, (plugin_name + plugin_version).replace('.', os.sep), 'plugin')
        else:
            classpath = plg_conf.get(KEY_CLASS_PATH, '')
            if classpath != '':
                plugin_name = classpath.split('.')[len(classpath.split('.')) - 1].lower()
                if plugin_name.startswith('_pv'):
                    plugin_name = classpath.split('.')[len(classpath.split('.')) - 2].lower()
                logger.debug(f"Plugins __init__: pluginname = '{plugin_name}', classpath '{classpath}'")
                meta = Metadata(self._sh, plugin_name, 'plugin', (classpath + plugin_version).replace('.', os.sep))
            else:
                logger.error(f"Plugin configuration section '{plg_section}': Neither 'plugin_name' nor '{KEY_CLASS_PATH}' are defined.")
                meta = Metadata(self._sh, plugin_name, 'plugin', classpath)
        return (plugin_name + plugin_version, meta)


    def _get_conf_args(self, plg_conf):
        """
        Return the parameters/values for the actual plugin as args-dict

        :param plg_conf: loaded section of the plugin.yaml for the actual plugin
        :type plg_conf: dict

        :return: args = specified parameters and their values
        :rtype: dict
        """
        args = {}
        for arg in plg_conf:
            # ignore class_name, class_path and instance - those parameters ar not handed to the PluginWrapper
            if arg != KEY_CLASS_NAME and arg != KEY_CLASS_PATH and arg != KEY_INSTANCE:
                value = plg_conf[arg]
                if isinstance(value, str):
                    value = f"'{value}'"
                args[arg] = value
        return args


    def _get_classname_and_classpath(self, plg_conf, plugin_name):
        """
        Returns the classname and the classpath for the actual plugin

        :param plg_conf: loaded section of the plugin.yaml for the actual plugin
        :param plugin_name: Plugin name (to be used, for building classpass, if it is not specified in the configuration
        :type plg_conf: dict
        :type plugin_name: str

        :return: classname, classpass
        :rtype: str, str
        """
        classname = plg_conf.get(KEY_CLASS_NAME, '')
        plugin_version = ''
        if plugin_name == '':
            plugin_version = plg_conf.get('plugin_version', '').lower()
            if plugin_version != '':
                plugin_version = '._pv_' + plugin_version.replace('.', '_')

        if classname == '':
            classname = self.meta.get_string('classname')
        try:
            classpath = plg_conf[KEY_CLASS_PATH]
        except Exception:
            if plugin_name == '':
                classpath = ''
            else:
                classpath = DIR_PLUGINS + '.' + plugin_name
#        logger.warning("_get_classname_and_classpath: plugin_name = {}, classpath = {}, classname = {}".format(plugin_name, classpath, classname))
        return (classname, classpath + plugin_version)


    def _get_instancename(self, plg_conf):
        """
        Returns the instancename for the actual plugin

        :param plg_conf: loaded section of the plugin.yaml for the actual plugin
        :type plg_conf: dict

        :return: instance name
        :rtype: str
        """
        instance = ''
        if KEY_INSTANCE in plg_conf:
            instance = plg_conf[KEY_INSTANCE].strip()
            if instance == 'default':
                instance = ''
        return instance


    def _test_duplicate_pluginconfiguration(self, plugin, classname, instance):
        """
        Returns True, if a plugin instance of the classname is already loaded by another configuration section

        :param plugin: Name of the configuration
        :param classname: Name of the class to check
        :type plugin: str
        :type classname: str

        :return: True, if plugin is already loaded
        :rtype: bool
        """
        # give a warning if either a classic plugin uses the same class twice
        # or if a SmartPlugin uses the same class and instance twice (due to a copy & paste error)
        duplicate = False
        for p in self._plugins:
            if isinstance(p, SmartPlugin):
                if p.get_instance_name() == instance:
                    for t in self._threads:
                        if t.plugin == p:
                            if t.plugin.__class__.__name__ == classname:
                                duplicate = True
                                prev_plugin = t._name
                                logger.warning(f"Plugin section '{plugin}' uses same class '{p.__class__.__name__}' and instance '{'default' if instance == '' else instance}' as plugin section '{prev_plugin}'")
                                break

            elif p.__class__.__name__ == classname:
                logger.warning(f'Multiple classic plugin instances of class "{classname}" detected')
        return duplicate


    def __iter__(self):
        for plugin in self._plugins:
            yield plugin


    def get_loaded_plugins(self):
        """
        Returns a list with the names of all loaded plugins

        if multiple instances of a plugin are loaded, the plugin name is returned only once

        :return: list of plugin names
        :rtype: list
        """
        plgs = []
        for plugin in self._plugins:
            plgname = plugin.get_shortname()
            if plgname not in plgs:
                plgs.append(plgname)
        return sorted(plgs)


    def get_loaded_plugin_instances(self):
        """
        Returns a list of tuples of all loaded plugins with the plugin name and the instance name

        :return: list of (plugin name, instance name)
        :rtype: list of tuples
        """
        plgs = []
        for plugin in self._plugins:
            plgname = plugin.get_shortname()
            insname = plugin.get_instance_name()
            plgs.append((plgname, insname))
        return sorted(plgs)


    def _get_plugin_conf_filename(self):
        """
        Returns the name of the logic configuration file
        """
        return self._plugin_conf_filename


    # ------------------------------------------------------------------------------------
    #   Following (static) methods of the class Plugins implement the API for plugins in shNG
    # ------------------------------------------------------------------------------------

    @staticmethod
    def get_instance():
        """
        Returns the instance of the Plugins class, to be used to access the plugin-api

        Use it the following way to access the api:

        .. code-block:: python

            from lib.plugin import Plugins
            plugins = Plugins.get_instance()

            # to access a method (eg. xxx()):
            plugins.xxx()


        :return: logics instance
        :rtype: object of None
        """
        return _plugins_instance


    def get(self, plugin_name, instance=None):
        """
        Get plugin object by plugin name and instance (optional)

        :param plugin_name: name of the plugin (not the plugin configuration)
        :param instance: name of the instance of the plugin (optional)

        :return: plugin object
        """
        if instance is None:
            return self._plugindict.get(plugin_name)
        return self._plugindict.get(plugin_name + '#' + instance)


    def __call__(self, config_name):
        """ get plugin object by name """
        return self.return_plugin(config_name)


    def return_plugin(self, configname):
        """
        Returns (the object of) one loaded smartplugin with given configname

        :param name: name of the plugin to get
        :type name: str

        :return: object of the plugin
        :rtype: object
        """
        for plugin in self._plugins:
            try:
                if plugin.get_configname() == configname:
                    return plugin
            except Exception:
                pass


    def return_plugins(self):
        """
        Returns each of all loaded plugins (including instances)

        :return: list of plugin names
        :rtype: list
        """

        for plugin in self._plugins:
            yield plugin


    def get_logic_parameters(self):
        """
        Returns the list of all logic parameter definitions of all configured/loaded plugins

        :return:
        """
        paramdict = collections.OrderedDict(sorted(self.logic_parameters.items()))
        for p in paramdict:
            logger.debug(f"Plugins.get_logic_parameters(): {p} = {paramdict[p]}")

        return paramdict

    def load_plugin(self, configname: str, conf: dict) -> bool:
        """
        load plugin for given section with given config

        return True if plugin was loaded successfully, False if not (even if disabled)
        """
        logger.debug(f'Attempting to load plugin "{conf.get("plugin_name", "(unknown)")}" from section {configname}')
        plugin_name, self.meta = self._get_pluginname_and_metadata(configname, conf)
        self._sh.shng_status['details'] = plugin_name   # Namen des Plugins übertragen

        # test if plugin defines item attributes
        item_attributes = self.meta.itemdefinitions
        if item_attributes is not None:
            attribute_keys = list(item_attributes.keys())
            for attribute_name in attribute_keys:
                self._sh.items.add_plugin_attribute(plugin_name, attribute_name, item_attributes[attribute_name])

        # test if plugin defines item attribute prefixes (e.g. stateengine)
        item_attribute_prefixes = self.meta.itemprefixdefinitions
        if item_attribute_prefixes is not None:
            attribute_prefixes_keys = list(item_attribute_prefixes.keys())
            for attribute_prefix in attribute_prefixes_keys:
                self._sh.items.add_plugin_attribute_prefix(plugin_name, attribute_prefix, item_attribute_prefixes[attribute_prefix])

        # Test if plugin defines item structs
        item_structs = self.meta.itemstructs
        if item_structs is not None:
            struct_keys = list(item_structs.keys())
            for struct_name in struct_keys:
                self._sh.items.add_struct_definition(plugin_name, struct_name, item_structs[struct_name])

        # Test if plugin is disabled
        if str(conf.get('plugin_enabled', None)).lower() == 'false':
            logger.info(f'Section {configname} (plugin_name {conf.get("plugin_name", "unknown")}) is disabled - plugin not loaded')
        elif self.meta.test_shngcompatibility() and self.meta.test_pythoncompatibility() and self.meta.test_sdpcompatibility():
            classname, classpath = self._get_classname_and_classpath(conf, plugin_name)
            if (classname == '') and (classpath == ''):
                logger.error(f'Plugins, section {configname}: plugin_name is not defined')
            elif classname == '':
                logger.error(f'Plugins, section {configname}: class_name is not defined')
            elif classpath == '':
                logger.error(f'Plugins, section {configname}: class_path is not defined')
            else:
                args = self._get_conf_args(conf)
                instance = self._get_instancename(conf).lower()
                try:
                    plugin_version = self.meta.pluginsettings.get('version', 'ersion unknown')
                    plugin_version = 'v' + plugin_version
                except Exception:
                    plugin_version = 'version unknown'
                self._test_duplicate_pluginconfiguration(configname, classname, instance)
                os.chdir((self._sh._base_dir))
                try:
                    plugin_thread = PluginWrapper(self._sh, configname, classname, classpath, args, instance, self.meta, self._configfile)
                    if plugin_thread._init_complete:
                        try:
                            try:
                                startorder = self.meta.pluginsettings.get('startorder', 'normal').lower()
                            except Exception as e:
                                logger.warning(f'Plugin {str(classpath).split(".")[1]} error on getting startorder: {e}')
                                startorder = 'normal'
                            self._plugins.append(plugin_thread.plugin)  # type: ignore (plugin is set via eval)
                            # dict to get a handle to the plugin code by plugin name:
                            if self._plugindict.get(classpath.split('.')[1], None) is None:
                                self._plugindict[classpath.split('.')[1]] = plugin_thread.plugin  # type: ignore
                            self._plugindict[classpath.split('.')[1] + '#' + instance] = plugin_thread.plugin  # type: ignore
                            if startorder == 'early':
                                self.threads_early.append(plugin_thread)
                            elif startorder == 'late':
                                self.threads_late.append(plugin_thread)
                            else:
                                self._threads.append(plugin_thread)
                            if instance == '':
                                logger.info(f"Initialized plugin '{str(classpath).split('.')[1]}' from section '{configname}'")
                            else:
                                logger.info(f"Initialized plugin '{str(classpath).split('.')[1]}' instance '{instance}' from section '{configname}'")
                            return True
                        except Exception as e:
                            logger.warning(f"Plugin '{str(classpath).split('.')[1]}' from section '{configname}' not loaded - exception {e}")
                except Exception as e:
                    logger.exception(f"Plugin '{str(classpath).split('.')[1]}' {plugin_version} from section '{configname}'\nException: {e}\nrunning SmartHomeNG {self._sh.version} / plugins {self._sh.plugins_version}")

        return False


    def unload_plugin(self, configname: str) -> bool:
        """
        Unloads (the object of) one loaded plugin with given configname

        :param name: name of the plugin to unload
        :type name: str

        :return: success or failure
        :rtype: bool
        """
        logger.info("unload_plugin -------------------------------------------------")

        myplugin = self.return_plugin(configname)
        if not myplugin:
            logger.warning(f'Plugin {configname} not found, aborting')
            return False

        mythread = self.get_pluginthread(configname)

        instance = myplugin.get_instance_name()
        plgname = myplugin.get_shortname()

        if myplugin.alive:
            myplugin.stop()

        logger.info("unload_plugin: configname = {}, myplugin = {}".format(configname, myplugin))

        logger.debug("Plugins._plugins ({}) = {}".format(len(self._plugins), self._plugins))
        logger.debug("Plugins._threads ({}) = {}".format(len(self._threads), self._threads))

        # execute de-initialization code of the plugin
        myplugin.deinit()

        self._threads.remove(mythread)
        self._plugins.remove(myplugin)
        logger.debug("Plugins._plugins nach remove ({}) = {}".format(len(self._plugins), self._plugins))
        logger.debug("Plugins._threads nach remove ({}) = {}".format(len(self._threads), self._threads))

        myplugin_address = id(myplugin)
        logger.debug(f'myplugin sizeof       = {sys.getsizeof(myplugin)}')
        logger.debug(f'myplugin refcnt       = {PyObject.from_address(myplugin_address).refcnt}')
        logger.debug(f'myplugin referrer     = {gc.get_referrers(myplugin)}')
        logger.debug(f'myplugin referrer cnt = {len(gc.get_referrers(myplugin))}')
        for r in gc.get_referrers(myplugin):
            logger.debug("myplugin referrer     = {} / {} / {}".format(r, namestr(r, globals()), namestr(r, locals())))
        gc.collect()
        logger.debug(f'myplugin referrer cnt2= {len(gc.get_referrers(myplugin))}')

        # remove references in plugins data
        try:
            del self._plugindict[plgname]
        except Exception as e:
            logger.warning(f'error on removing {plgname} from plugindict: {e}')
        try:
            del self._plugindict[plgname + '#' + instance]
        except Exception as e:
            logger.warning(f'error on removing {plgname + "#" + instance} from plugindict: {e}')

        # remove references in sh and plugins objects
        if getattr(self._sh, configname, None) is myplugin:
            try:
                delattr(self._sh, configname)
            except Exception as e:
                logger.warning(f'error on removing {configname} ref from sh object: {e}')

        if getattr(self, configname, None) is myplugin:
            try:
                delattr(self, configname)
            except Exception as e:
                logger.warning(f'error on removing {configname} ref from plugins object: {e}')

        # remove objects itselves
        del mythread
        del myplugin

        try:
            logger.warning(f"myplugin refcnt nach del    = {PyObject.from_address(myplugin_address).refcnt}")
        except Exception:
            pass

        # 'myplugin' was deleted above, so this will always raise an exception. Might as well skip it outright...
        # try:
        #     logger.info(f'myplugin referrer cnt = {len(gc.get_referrers(myplugin))}')
        #     for r in gc.get_referrers(myplugin):
        #         logger.info(f'myplugin referrer     = {r}')
        # except Exception:
        #     pass

        logger.debug(f"Plugins._plugins nach del ({len(self._plugins)}) = {self._plugins}")
        logger.debug(f"Plugins._threads nach del ({len(self._threads)}) = {self._threads}")

        # TODO: find proper point to return True on success...?!
        return False


    def reload_plugin(self, configname: str) -> bool:
        """
        attempt to reload plugin code

        plugin will be unloaded, code reloaded and re-loaded. It it was running, it will be restarted.
        """
        logger.warning(f'Reloading plugin {configname}, step 1: get/check data')

        myplugin = self.return_plugin(configname)
        if not myplugin:
            logger.info(f'Plugin {configname} not found, aborting')
            return False

        mymodule = myplugin.__module__
        alive = myplugin.alive

        # read plugin configuration (from etc/plugin.yaml)
        _conf = lib.config.parse_basename(self._configfile, configtype='plugin')
        if _conf == {}:
            logger.warning(f'Reading plugin config {self._configfile} returned no data, check config')
            return False

        conf = _conf.get(configname)
        if conf is None:
            logger.warning(f'No config section {configname} found, check config')
            return False
        if 'plugin_name' not in conf:
            logger.warning(f'No plugin_name configured for {configname}, check config')
            return False

        logger.info(f'Reloading plugin {configname}, step 2: unload plugin')
        del myplugin
        self.unload_plugin(configname)

        logger.info(f'Reloading plugin {configname}, step 3: reload plugin code')
        myplugin = None
        try:
            reload(sys.modules[mymodule])
        except Exception as e:
            logger.warning(f'error on reloading plugin {configname} from {mymodule}: {e}')
            return False

        logger.info(f'Reloading plugin {configname}, step 4: load plugin')
        self.load_plugin(configname, conf)
        myplugin = self.return_plugin(configname)

        logger.info(f'Reloading plugin {configname}, step 5: (re)init items')
        if hasattr(myplugin, PLUGIN_PARSE_ITEM):
            for item in self._sh.items.return_items():
                update = myplugin.parse_item(item)
                if update:
                    try:
                        myplugin.add_item(item, updating=True)
                    except Exception:
                        pass
                    item.add_method_trigger(update)

        if alive:
            logger.info(f'Reloading plugin {configname}, step 6: start plugin')
            try:
                myplugin.run()
            except Exception as e:
                logger.warning(f'error on starting plugin {configname}: {e}')

        logger.info(f'Reloading plugin {configname} complete')
        return True


    def start(self):
        logger.info('Start plugins')
        for plugin in self._threads:
            try:
                instance = plugin.get_implementation().get_instance_name()
                if instance != '':
                    instance = ", instance '" + instance + "'"
                logger.debug(f"Starting plugin '{plugin.get_implementation().get_shortname()}'{instance}")
            except Exception:
                logger.debug(f"Starting classic-plugin from section '{plugin.name}'")
            plugin.start()
        logger.info('Start of plugins finished')


    def stop(self):
        logger.info('Stop plugins')
        for plugin in list(reversed(self._threads)):
            instance = ''
            try:
                instance = plugin.get_implementation().get_instance_name()
                if instance != '':
                    instance = ", instance '" + instance + "'"
                logger.debug(f"Stopping plugin '{plugin.get_implementation().get_shortname()}'{instance}")
            except Exception:
                logger.debug(f"Stopping classic-plugin from section '{plugin.name}'")
            try:
                plugin.stop()
            except Exception as e:
                logger.warning(f"Error while stopping plugin '{plugin.get_implementation().get_shortname()}'{instance}': {e}")
        logger.info('Stop of plugins finished')


    def get_pluginthread(self, configname):
        """
        Returns one plugin with given name

        :return: Thread object for the given plugin name
        :rtype: object
        """
        for thread in self._threads:
            if thread.name == configname:
               return thread


class PluginWrapper(threading.Thread):
    """
    Wrapper class for loading plugins

    :param smarthome: Instance of the smarthome master-object
    :param plg_section: Section name in plugin configuration file (etc/plugin.yaml)
    :param classname: Name of the (main) class in the plugin
    :param classpath: Path to the Python file containing the class
    :param args: Parameter as specified in the configuration file (etc/plugin.yaml)
    :param instance: Name of the instance of the plugin
    :param meta:
    :type samrthome: object
    :type plg_section: str
    :type classname: str
    :type classpath: str
    :type args: dict
    :type instance: str
    :type meta: object
    """

    def __init__(self, smarthome, plg_section: str, classname: str, classpath: str, args: dict, instance: str, meta: Metadata, configfile: str):
        """
        Initialization of wrapper class
        """
        logger.debug(f"PluginWrapper __init__: Section {plg_section}, classname {classname}, classpath {classpath}")
        threading.Thread.__init__(self, name=plg_section)

        self._sh = smarthome
        self._init_complete = False
        self.meta = meta
        # Load an instance of the plugin

        module = None

        try:
            # exec("import {0}".format(classpath))
            module = import_module(classpath)
        except ImportError as e:
            logger.error(f"Plugin '{plg_section}' error importing Python package: {e}")
            logger.error(f"Plugin '{plg_section}' initialization failed, plugin not loaded")
            return
        except Exception as e:
            logger.exception(f"Plugin '{plg_section}' exception during import: {e}")
            logger.error(f"Plugin '{plg_section}' initialization failed, plugin not loaded")
            return
        if not module:
            logger.error(f"Plugin '{plg_section}' import didn't return a module.")
            logger.error(f"Plugin '{plg_section}' initialization failed, plugin not loaded")
            return
        cls = getattr(module, classname)
        if not cls:
            logger.error(f"Plugin '{plg_section}' errorclass name '{classname}' defined in metadata, but not found in plugin code")
            return

        try:
            # exec("self.plugin = {0}.{1}.__new__({0}.{1})".format(classpath, classname))
            self.plugin = cls.__new__(cls)
        except Exception as e:
            logger.error(f"Plugin '{plg_section}' initialization failed: {e}")
            logger.error(f"Plugin '{plg_section}' not loaded")
            return

        # load plugin-specific translations
        self._ptrans = translation.load_translations('plugin', classpath.replace('.', '/'), 'plugin/' + classpath.split('.')[1])

        if self.meta.get_string('state') == 'deprecated':
            logger.warning(f"Plugin '{classpath.split('.')[1]}' (section '{plg_section}') is deprecated. Consider to use a replacement instead")

        # initialize attributes of the newly created plugin object instance
        if isinstance(self.get_implementation(), SmartPlugin):

            # SmartPlugin
            self.get_implementation()._configfilename = configfile
            self.get_implementation()._set_configname(plg_section)
            self.get_implementation()._set_shortname(str(classpath).split('.')[1])
            self.get_implementation()._classpath = classpath
            self.get_implementation()._set_classname(classname)
            if self.get_implementation().ALLOW_MULTIINSTANCE is None:
                self.get_implementation().ALLOW_MULTIINSTANCE = self.meta.get_bool('multi_instance')
            if instance != '':
                logger.debug(f"set plugin {plg_section} instance to {instance}")
                self.get_implementation()._set_instance_name(instance)

            # Customized logger instance for plugin to append name of plugin instance to log text
            global _SH
            _SH = self._sh
            self.get_implementation().logger = PluginLoggingAdapter(logging.getLogger(classpath), {'plugininstance': self.get_implementation().get_loginstance()})
            self.get_implementation()._set_sh(smarthome)
            self.get_implementation()._set_plugin_dir(os.path.join(os.path.dirname(os.path.dirname(os.path.abspath(__file__))), classpath.replace('.', os.sep)))
            self.get_implementation()._plgtype = self.meta.get_string('type')
            self.get_implementation().metadata = self.meta
        else:

            # classic plugin
            self.get_implementation()._configfilename = configfile
            self.get_implementation()._configname = plg_section
            self.get_implementation()._shortname = str(classpath).split('.')[1]
            self.get_implementation()._classpath = classpath
            self.get_implementation()._classname = classname
            self.get_implementation()._plgtype = ''

        self.get_implementation()._itemlist = []

        # get arguments defined in __init__ of plugin's class to self.args
        # exec("self.args = inspect.getfullargspec({0}.{1}.__init__)[0][1:]".format(classpath, classname))
        plg_class_args = inspect.getfullargspec(getattr(module, classname).__init__)[0][1:]

        # get list of argument used names, if they are defined in the plugin's class
        logger.debug(f"Plugin '{classname}': args = '{str(args)}'")

        # make kwargs dict for all args which are arguments to __init__
        kwargs = {name: args[name] for name in [name for name in plg_class_args if name in args]}

        self.get_implementation()._init_complete = False
        plugin_params, params_ok, hide_params = self.meta.check_parameters(args)
        if params_ok:
            # initialize parameters the new way: Define a dict within the instance
            self.get_implementation()._parameters = plugin_params
            self.get_implementation()._hide_parameters = hide_params
            self.get_implementation()._metadata = self.meta

            # initialize the loaded instance of the plugin
            self.get_implementation()._init_complete = True   # set to false by plugin, if an initalization error occurs

            # initialize the loaded instance of the plugin
            # exec("self.plugin.__init__(smarthome{0}{1})".format("," if len(arglist) else "", argstring))
            self.plugin.__init__(smarthome, **kwargs)

            # set level to make logger appear in internal list of loggers (if not configured by logging.yaml)
            try:  # skip classic plugins
                if self.get_implementation().logger.level == 0:
                    self.get_implementation().logger.setLevel('WARNING')
            except Exception:
                pass

        # set the initialization complete status for the wrapper instance
        self._init_complete = self.get_implementation()._init_complete
        if self.get_implementation()._init_complete:
            # make the plugin a method/function of the main smarthome object
            # might be deprecated some day, no warning yet
            # new: don't overwrite items. If we run after initializing items, items might be hidden.
            if not hasattr(smarthome, self.name):
                setattr(smarthome, self.name, self.plugin)

            # new: make the plugin a method/function of the main plugins object
            # don't overwrite existing names
            global _plugins_instance
            if _plugins_instance:
                if not hasattr(_plugins_instance, self.name):
                    setattr(_plugins_instance, self.name, self.plugin)
                else:
                    if type(getattr(_plugins_instance, self.name)) is type(self.__init__):
                        logger.warning(f'plugin identifier {self.name} colliding with sh.plugins method {self.name}(), not referencing in sh.plugins')
                    else:
                        logger.warning(f'plugin identifier {self.name} colliding with sh.plugins attribute {self.name}, not referencing in sh.plugins')

            try:
                code_version = self.get_implementation().PLUGIN_VERSION
            except Exception:
                code_version = None    # if plugin code without version
            if isinstance(self.get_implementation(), SmartPlugin):
                if self.meta.test_version(code_version):
                    # set version in plugin instance (if not defined in code)
                    if code_version is None:
                        self.get_implementation().PLUGIN_VERSION = self.meta.get_version()
                    # set multiinstance in plugin instance (if not defined in code)
                    try:
                        self.get_implementation().ALLOW_MULTIINSTANCE
                    except Exception:
                        # logger.warning(f'self.meta.get_bool('multi_instance') = {self.meta.get_bool('multi_instance')}')
                        self.get_implementation().ALLOW_MULTIINSTANCE = self.meta.get_bool('multi_instance')
                        # logger.warning(f'get_implementation().ALLOW_MULTIINSTANCE = {self.get_implementation().ALLOW_MULTIINSTANCE}')
                    if not self.get_implementation()._set_multi_instance_capable(self.meta.get_bool('multi_instance')):
                        logger.error(f"Plugins: Loaded plugin '{plg_section}' ALLOW_MULTIINSTANCE differs between metadata ({self.meta.get_bool('multi_instance')}) and Python code ({self.get_implementation().ALLOW_MULTIINSTANCE})")
                    logger.debug(f"Plugins: Loaded plugin '{plg_section}' (class '{str(self.get_implementation().__class__.__name__)}') v{self.meta.get_version()}: {self.meta.get_mlstring('description')}")
            else:
                logger.debug(f"Plugins: Loaded classic-plugin '{plg_section}' (class '{str(self.get_implementation().__class__.__name__)}')")
            if instance != '':
                logger.debug(f"set plugin {plg_section} instance to {instance}")
                self.get_implementation()._set_instance_name(instance)
        else:
            logger.error(f"Plugin '{classpath.split('.')[1]}' initialization failed, plugin not loaded")


    def run(self):
        """
        Starts this plugin instance
        """
        try:
            self.plugin.run()
        except Exception as e:
            logger.exception(f"Plugin '{self.plugin.get_shortname()}' exception in run() method: {e}")

    def stop(self):
        """
        Stops this plugin instance
        """
        try:
            self.plugin.stop()
        except Exception as e:
            logger.exception(f"Plugin '{self.plugin.get_shortname()}' exception in stop() method: {e}")


    def get_name(self):
        """
        Returns the name of current plugin instance

        :return: name of the current plugin instance
        :rtype: str
        """
        return self.name


    def get_ident(self):
        """
        Returns the thread ident of current plugin instance

        :return: Thread identifier of current plugin instance
        :rtype: int
        """
        return self.ident


    def get_implementation(self):
        """
        Returns the implementation of current plugin instance

        :return: the current plugin instance
        :rtype: object
        """
        return self.plugin


# addition von smai:
class PluginLoggingAdapter(logging.LoggerAdapter):
    """
    Class to append name of plugin instance to log text

    This class is used by PluginWrapper to set up a logger for the SmartPlugin class
    """
    from lib.log import Logs

    def __init__(self, logger, extra):
        logging.LoggerAdapter.__init__(self, logger, extra)
        self.logger = logger

        logging.addLevelName(_SH.logs.NOTICE_level, "NOTICE")
        logging.addLevelName(_SH.logs.DBGHIGH_level, "DBGHIGH")
        logging.addLevelName(_SH.logs.DBGMED_level, "DBGMED")
        logging.addLevelName(_SH.logs.DBGLOW_level, "DBGLOW")
        return

    def notice(self, msg, *args, **kwargs):
        self.logger.log(_SH.logs.NOTICE_level, f"{self.extra['plugininstance']}{msg}", *args, **kwargs)
        return

    def dbghigh(self, msg, *args, **kwargs):
        self.logger.log(_SH.logs.DBGHIGH_level, f"{self.extra['plugininstance']}{msg}", *args, **kwargs)
        return

    def dbgmed(self, msg, *args, **kwargs):
        self.logger.log(_SH.logs.DBGMED_level, f"{self.extra['plugininstance']}{msg}", *args, **kwargs)
        return

    def dbglow(self, msg, *args, **kwargs):
        self.logger.log(_SH.logs.DBGLOW_level, f"{self.extra['plugininstance']}{msg}", *args, **kwargs)
        return

    def process(self, msg, kwargs):
        kwargs['extra'] = self.extra
        return f"{self.extra['plugininstance']}{msg}", kwargs
# end addition von smai<|MERGE_RESOLUTION|>--- conflicted
+++ resolved
@@ -127,89 +127,8 @@
 
         # for every section (plugin) in the plugin.yaml file
         for plugin in _conf:
-<<<<<<< HEAD
-            logger.debug("Plugins, section: {}".format(plugin))
-            plugin_name, self.meta = self._get_pluginname_and_metadata(plugin, _conf[plugin])
-            self._sh.shng_status['details'] = plugin_name   # Namen des Plugins übertragen
-            #self._sh.shng_status['details'] = plugin        # Namen der Plugin Section übertragen
-
-            # test if plugin defines item attributes
-            item_attributes = self.meta.itemdefinitions
-            if item_attributes is not None:
-                attribute_keys = list(item_attributes.keys())
-                for attribute_name in attribute_keys:
-                    self._sh.items.add_plugin_attribute(plugin_name, attribute_name, item_attributes[attribute_name])
-
-            # test if plugin defines item attribute prefixes (e.g. stateengine)
-            item_attribute_prefixes = self.meta.itemprefixdefinitions
-            if item_attribute_prefixes is not None:
-                attribute_prefixes_keys = list(item_attribute_prefixes.keys())
-                for attribute_prefix in attribute_prefixes_keys:
-                    #logger.warning(f"plugin_name={plugin_name}, attribute_prefix={attribute_prefix}, item_attribute_prefixes[attribute_prefix]={item_attribute_prefixes[attribute_prefix]}")
-                    self._sh.items.add_plugin_attribute_prefix(plugin_name, attribute_prefix, item_attribute_prefixes[attribute_prefix])
-
-            # Test if plugin defines item structs
-            item_structs = self.meta.itemstructs
-            if item_structs is not None:
-                struct_keys = list(item_structs.keys())
-                for struct_name in struct_keys:
-                    self._sh.items.add_struct_definition(plugin_name, struct_name, item_structs[struct_name])
-                    # add struct again for plugin "id", marked as optional
-                    self._sh.items.add_struct_definition(plugin, struct_name, item_structs[struct_name], optional=True)
-            # Test if plugin is disabled
-            if str(_conf[plugin].get('plugin_enabled', None)).lower() == 'false':
-                logger.info("Section {} (plugin_name {}) is disabled - Plugin not loaded".format(plugin, _conf[plugin].get('plugin_name', None)))
-            elif self.meta.test_shngcompatibility() and self.meta.test_pythoncompatibility() and self.meta.test_sdpcompatibility():
-                classname, classpath = self._get_classname_and_classpath(_conf[plugin], plugin_name)
-                if (classname == '') and (classpath == ''):
-                    logger.error("Plugins, section {}: plugin_name is not defined".format(plugin))
-                elif classname == '':
-                    logger.error("Plugins, section {}: class_name is not defined".format(plugin))
-                elif classpath == '':
-                    logger.error("Plugins, section {}: class_path is not defined".format(plugin))
-                else:
-                    args = self._get_conf_args(_conf[plugin])
-#                    logger.warning("Plugin '{}' from section '{}': classname = {}, classpath = {}".format( str(classpath).split('.')[1], plugin, classname, classpath ) )
-                    instance = self._get_instancename(_conf[plugin]).lower()
-                    try:
-                        plugin_version = self.meta.pluginsettings.get('version', 'ersion unknown')
-                        plugin_version = 'v' + plugin_version
-                    except Exception as e:
-                        plugin_version = 'version unknown'
-                    dummy = self._test_duplicate_pluginconfiguration(plugin, classname, instance)
-                    os.chdir((self._sh._base_dir))
-                    try:
-                        plugin_thread = PluginWrapper(smarthome, plugin, classname, classpath, args, instance, self.meta, self._configfile)
-                        if plugin_thread._init_complete is True:
-                            try:
-                                try:
-                                    startorder = self.meta.pluginsettings.get('startorder', 'normal').lower()
-                                except Exception as e:
-                                    logger.warning(f"Plugin {str(classpath).split('.')[1]} error on getting startorder: {e}")
-                                    startorder = 'normal'
-                                self._plugins.append(plugin_thread.plugin)
-                                # dict to get a handle to the plugin code by plugin name:
-                                if self._plugindict.get(classpath.split('.')[1], None) is None:
-                                    self._plugindict[classpath.split('.')[1]] = plugin_thread.plugin
-                                self._plugindict[classpath.split('.')[1]+'#'+instance] = plugin_thread.plugin
-                                if startorder == 'early':
-                                    threads_early.append(plugin_thread)
-                                elif startorder == 'late':
-                                    threads_late.append(plugin_thread)
-                                else:
-                                    self._threads.append(plugin_thread)
-                                if instance == '':
-                                    logger.info(f"Initialized plugin '{str(classpath).split('.')[1]}' from section '{plugin}'")
-                                else:
-                                    logger.info(f"Initialized plugin '{str(classpath).split('.')[1]}' instance '{instance}' from section '{plugin}'")
-                            except Exception as e:
-                                logger.warning(f"Plugin '{str(classpath).split('.')[1]}' from section '{plugin}' not loaded - exception {e}" )
-                    except Exception as e:
-                        logger.exception(f"Plugin '{str(classpath).split('.')[1]}' {plugin_version} from section '{plugin}'\nException: {e}\nrunning SmartHomeNG {self._sh.version} / plugins {self._sh.plugins_version}")
-=======
             logger.debug(f'Plugins, section: {plugin}')
             self.load_plugin(plugin, _conf[plugin])
->>>>>>> 6c371960
 
         # join the start_early and start_late lists with the main thread list
         self._threads = self.threads_early + self._threads + self.threads_late
